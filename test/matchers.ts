import { Node as ProsemirrorNode } from "prosemirror-model";
/*
 * NOTE: Add all exposed matches to `expect.extend` at the bottom
 * and add all the definitions below so TS can pick them up without error
 */

declare global {
    // Disable eslint warning, this is what the docs say to do
    // eslint-disable-next-line @typescript-eslint/no-namespace
    namespace jest {
        interface Matchers<R> {
            /**
             * Compares a node dynamically via a deep tree structure, recursing through a document's content via the tree's content
             * @param doc The document do check
             * @param tree The CompareTree to check against
             */
            toMatchNodeTree(tree: CompareTree): R;
<<<<<<< HEAD
=======
            /**
             * Matches doc against a CSS-like tree of nodes, separated by `>`
             * @param tree a string of nodes, with an optional last number of children
             * ex. "doc>blockquote>paragraph>1"
             * ex. "doc>paragraph"
             * @returns the expect result
             */
>>>>>>> 4ad3c6d2
            toMatchNodeTreeString(tree: string): R;
        }
    }
}

/**
 * Reflects into an object to get a property by name
 * @param obj The object to reflect into
 * @param propName The property to get the value of
 */
function prop<T>(obj: T, propName: string) {
    // for type safety, we create a new "type" that is actually all the keys of obj
    type keyOfType = keyof T;
    // if the current property name doesn't exist on the object, then the cast will fail
    const prop = propName as keyOfType;
    return prop ? obj[prop] : undefined;
}

/**
 * Deeply reflects into an object to get its properties by name
 * @param obj The object to reflect into
 * @param propChain The chain of properties to deeply fetch into; eg "marks.0.type.name"
 */
function deepProp<T>(obj: T, propChain: string) {
    const props = propChain.split(".");
    return props.reduce((p: unknown, n: string) => {
        if (typeof p === "undefined") {
            throw (
                "Unable to reflect into undefined object; propChain: " +
                propChain +
                "; last prop: " +
                n +
                "; full object: " +
                JSON.stringify(obj)
            );
        }

        return prop(p, n);
    }, obj);
}

/**
 * A tree used to compare against a ProsemirrorNode
 * All keys are properties or property chains that will be resolved against the node
 * The resolved property value will be checked against the tree's value for that key
 * `content` contains one compare tree for each child of the ProsemirrorNode and can be arbitrarily deeply nested
 */
type CompareTree = {
    [propertyChain: string]: unknown;
    content?: CompareTree[];
};

/** {@inheritDoc jest.Matchers<R>.toMatchNodeTree} */
function expectNodeTree(doc: ProsemirrorNode, tree: CompareTree): void {
    const keys = Object.keys(tree);

    // go through every set key on the CompareTree
    keys.forEach((k) => {
        // skip the content key, it is a special case
        if (k === "content") {
            return;
        }

        // resolve the property chain on the object
        const propValue = deepProp(doc, k);

        // check that the value on our tree matches the value on the object
        try {
            expect(propValue).toEqual(tree[k]);
        } catch (e: unknown) {
            throw `Mismatch on property \`${k}\`\n${e?.toString()}`;
        }
    });

    // only check the content/count if either childCount or content is specified
    // doing so allows us to not have to build the entire tree out if we only want to check up to a single level
    if ("childCount" in tree || "content" in tree) {
        // the number of children *must* match the amount we've listed in our tree
        const contentLength = tree.content
            ? tree.content.length
            : tree.childCount;
        // check that the value on our tree matches the value on the object
        try {
            expect(doc.content.childCount).toEqual(contentLength);
        } catch (e: unknown) {
            throw `Unexpected number of children \n${e?.toString()}\nReceived: ${JSON.stringify(
                doc.content.toJSON()
            )}`;
        }
    }

    // go through each child compare tree and compare to the node's children recursively
    if (tree.content && tree.content.length) {
        tree.content.forEach((c, i) => {
            expectNodeTree(doc.content.child(i), c);
        });
    }
}

/**
 * Creates a simple nested node tree with the passed in path
 * @param input valid node names separated by a `>` symbol, and optionally ending in a number of child nodes
 * @returns a CompareTree to be used with `toMatchNodeTree`
 */
export function createBasicNodeTree(input: string): CompareTree {
    const branches = input
        .split(">")
        .map((x) => x.trim())
        .reverse();
    if (!branches.length) return {};

    let branch = branches.pop();
    const root: CompareTree = {
        "type.name": branch,
    };

    branch = branches.pop();
    let node: CompareTree = root;
    while (branch) {
        if (isNaN(Number(branch))) {
            const child = {
                "type.name": branch,
            };
            node.content = [child];

            node = child;
            branch = branches.pop();
        } else {
            node.childCount = Number(branch);
            return root;
        }
    }
    return root;
}

<<<<<<< HEAD
=======
/** {@inheritDoc jest.Matchers<R>.toMatchNodeTree} */
>>>>>>> 4ad3c6d2
function toMatchNodeTree(
    doc: ProsemirrorNode,
    tree: CompareTree
): jest.CustomMatcherResult {
    // call the backing expect wrapper
    expectNodeTree(doc, tree);

    return {
        // no error message on pass - we don't support "not" here
        message: () => null,
        // always assume a pass, expectNodeTree will throw an exception if it doesn't
        pass: true,
    };
}

expect.extend({
    toMatchNodeTree,
<<<<<<< HEAD
    /**
     * Matches doc against a CSS-like tree of nodes, separated by `>`
     * @param doc the current document to match against
     * @param tree a string of nodes, with an optional last number of children
     * ex. "doc>blockquote>paragraph>1"
     * ex. "doc>paragraph"
     * @returns the expect result
     */
=======
>>>>>>> 4ad3c6d2
    toMatchNodeTreeString(doc: ProsemirrorNode, tree: string) {
        return toMatchNodeTree(doc, createBasicNodeTree(tree));
    },
});

// NOTE: without this, sometimes the expects don't extend correctly in every test...
export default Promise.resolve();<|MERGE_RESOLUTION|>--- conflicted
+++ resolved
@@ -1,4 +1,5 @@
 import { Node as ProsemirrorNode } from "prosemirror-model";
+
 /*
  * NOTE: Add all exposed matches to `expect.extend` at the bottom
  * and add all the definitions below so TS can pick them up without error
@@ -15,8 +16,6 @@
              * @param tree The CompareTree to check against
              */
             toMatchNodeTree(tree: CompareTree): R;
-<<<<<<< HEAD
-=======
             /**
              * Matches doc against a CSS-like tree of nodes, separated by `>`
              * @param tree a string of nodes, with an optional last number of children
@@ -24,7 +23,6 @@
              * ex. "doc>paragraph"
              * @returns the expect result
              */
->>>>>>> 4ad3c6d2
             toMatchNodeTreeString(tree: string): R;
         }
     }
@@ -160,10 +158,7 @@
     return root;
 }
 
-<<<<<<< HEAD
-=======
 /** {@inheritDoc jest.Matchers<R>.toMatchNodeTree} */
->>>>>>> 4ad3c6d2
 function toMatchNodeTree(
     doc: ProsemirrorNode,
     tree: CompareTree
@@ -181,17 +176,6 @@
 
 expect.extend({
     toMatchNodeTree,
-<<<<<<< HEAD
-    /**
-     * Matches doc against a CSS-like tree of nodes, separated by `>`
-     * @param doc the current document to match against
-     * @param tree a string of nodes, with an optional last number of children
-     * ex. "doc>blockquote>paragraph>1"
-     * ex. "doc>paragraph"
-     * @returns the expect result
-     */
-=======
->>>>>>> 4ad3c6d2
     toMatchNodeTreeString(doc: ProsemirrorNode, tree: string) {
         return toMatchNodeTree(doc, createBasicNodeTree(tree));
     },
