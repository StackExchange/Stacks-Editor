--- conflicted
+++ resolved
@@ -1,11 +1,7 @@
 import { CommonmarkEditor } from "../../src/commonmark/editor";
 import { RichTextEditor } from "../../src/rich-text/editor";
 import { schema } from "prosemirror-markdown";
-<<<<<<< HEAD
-import { ExternalPluginProvider } from "../../src/shared/editor-plugin";
-=======
 import { externalPluginProvider } from "../test-helpers";
->>>>>>> 4140d667
 
 const target = document.createElement("div");
 const markdownRoundTripData = [
@@ -30,11 +26,7 @@
         const richView = new RichTextEditor(
             target,
             markdown,
-<<<<<<< HEAD
-            new ExternalPluginProvider([], null)
-=======
             externalPluginProvider()
->>>>>>> 4140d667
         );
 
         const markdownView = commonmarkView(richView.content);
@@ -75,11 +67,7 @@
             const richView = new RichTextEditor(
                 target,
                 markdownView.content,
-<<<<<<< HEAD
-                new ExternalPluginProvider([], null)
-=======
                 externalPluginProvider()
->>>>>>> 4140d667
             );
             markdownView = commonmarkView(richView.content);
 
@@ -92,11 +80,7 @@
             const richView = new RichTextEditor(
                 target,
                 markdownView.content,
-<<<<<<< HEAD
-                new ExternalPluginProvider([], null)
-=======
                 externalPluginProvider()
->>>>>>> 4140d667
             );
             markdownView = commonmarkView(richView.content);
 
@@ -116,11 +100,7 @@
             const serializedTable = new RichTextEditor(
                 target,
                 markdown,
-<<<<<<< HEAD
-                new ExternalPluginProvider([], null)
-=======
                 externalPluginProvider()
->>>>>>> 4140d667
             ).content;
 
             const expectedSerializedMarkdown = `
@@ -153,13 +133,5 @@
 });
 
 function commonmarkView(markdown: string): CommonmarkEditor {
-<<<<<<< HEAD
-    return new CommonmarkEditor(
-        target,
-        markdown,
-        new ExternalPluginProvider([], null)
-    );
-=======
     return new CommonmarkEditor(target, markdown, externalPluginProvider());
->>>>>>> 4140d667
 }