import { EditorState } from "prosemirror-state";
import { EditorView } from "prosemirror-view";
import { RichTextEditor } from "../../../src/rich-text/editor";
import {
    ImageUploader,
    showImageUploader,
    hideImageUploader,
    commonmarkImageUpload,
    richTextImageUpload,
} from "../../../src/shared/prosemirror-plugins/image-upload";
import "../../matchers";
import { externalPluginProvider, getSelectedText } from "../../test-helpers";
import { commonmarkSchema } from "../../../src/commonmark/schema";
import { stackOverflowValidateLink } from "../../../src/shared/utils";
<<<<<<< HEAD
import { ExternalPluginProvider } from "../../../src/shared/editor-plugin";
=======
import { testRichTextSchema } from "../../rich-text/test-helpers";
>>>>>>> 4140d667

let pluginContainer: Element;
let view: RichTextEditor;
let uploader: ImageUploader;

describe("image upload plugin", () => {
    describe("plugin view", () => {
        beforeEach(() => {
            pluginContainer = document.createElement("div");
            view = richTextView("", () => pluginContainer);
            uploader = new ImageUploader(
                view.editorView,
                {
                    handler: () =>
                        Promise.resolve("https://example.com/image.png"),
                },
                stackOverflowValidateLink,
                (state) => state.tr
            );
        });

        it("should show image uploader", () => {
            expect(uploader.uploadContainer.parentElement).toBeNull();

            showImageUploader(view.editorView);
            uploader.update(view.editorView);
            const updatedUploadContainer =
                pluginContainer.querySelector(".js-image-uploader");

            expect(updatedUploadContainer.parentElement).toBeTruthy();
        });

        it("should focus 'browse' button when showing image uploader", () => {
            // we need to add our DOM to the doc's body in order to make jsdom's "focus" handling work
            // see https://github.com/jsdom/jsdom/issues/2586#issuecomment-742593116
            document.body.appendChild(pluginContainer);

            expect(uploader.uploadContainer.parentElement).toBeNull();

            showImageUploader(view.editorView);
            uploader.update(view.editorView);
            const updatedUploadContainer =
                pluginContainer.querySelector(".js-image-uploader");

            const fileInput = updatedUploadContainer.querySelector(
                ".js-browse-button input"
            );
            // the actual element changes when the plugin state is updated, so we can't check exact match
            expect(document.activeElement.className).toEqual(
                fileInput.className
            );

            // cleanup the appended child
            pluginContainer.remove();
        });

        it("should hide image uploader", () => {
            showImageUploader(view.editorView);
            uploader.update(view.editorView);

            hideImageUploader(view.editorView);
            uploader.update(view.editorView);

            expect(uploader.uploadContainer.parentElement).toBeNull();
        });

        it("should disable 'add image' button without preview", () => {
            showImageUploader(view.editorView);
            uploader.update(view.editorView);

            const addButton = findAddButton(uploader);

            expect(addButton.disabled).toBe(true);
        });

        it("should hide file preview when no file is selected", () => {
            showImageUploader(view.editorView);
            uploader.update(view.editorView);

            const previewElement = findPreviewElement(uploader);
            expect(previewElement.classList).toContain("d-none");
        });

        it("should show file preview", async () => {
            const previewElement = findPreviewElement(uploader);
            showImageUploader(view.editorView);
            uploader.update(view.editorView);

            return uploader
                .showImagePreview(mockFile("some image", "image/png"))
                .then(() => {
                    const previewImage = previewElement.querySelector("img");
                    expect(previewElement.classList).not.toContain("d-none");
                    expect(previewImage.title).toBe("some image");
                    expect(findAddButton(uploader).disabled).toBe(false);
                    expect(findValidationMessage(uploader).classList).toContain(
                        "d-none"
                    );
                });
        });

        it("should show error when uploading wrong filetype", async () => {
            showImageUploader(view.editorView);
            uploader.update(view.editorView);

            await expect(
                uploader.showImagePreview(
                    mockFile("some html file", "text/html")
                )
            ).rejects.toBe("invalid filetype");
            expect(findPreviewElement(uploader).classList).toContain("d-none");
            expect(findAddButton(uploader).disabled).toBe(true);
            const validationMessage = findValidationMessage(uploader);
            expect(validationMessage.textContent).toBe(
                "Please select an image (jpeg, png, gif) to upload"
            );
            expect(validationMessage.classList).not.toContain("d-none");
        });

        it("should hide error when hiding uploader", async () => {
            showImageUploader(view.editorView);
            uploader.update(view.editorView);

            await expect(
                uploader.showImagePreview(
                    mockFile("some html file", "text/html")
                )
            ).rejects.toBe("invalid filetype");

            // hide the uploader again
            hideImageUploader(view.editorView);
            uploader.update(view.editorView);

            const validationMessage = findValidationMessage(uploader);
            expect(validationMessage.classList).toContain("d-none");
        });

        it("should not show `enter link` prompt when allowExternalUrls is disabled", () => {
            showImageUploader(view.editorView);
            uploader.update(view.editorView);
            const updatedUploadContainer = pluginContainer.querySelector(
                ".js-external-url-trigger-container"
            );

            expect(updatedUploadContainer.classList).toContain("d-none");
        });
    });

    describe("wrapImagesInLinks", () => {
        it.each([false, true])("rich-text", async (optionSet: boolean) => {
            const plugin = richTextImageUpload(
                {
                    handler: () =>
                        Promise.resolve("https://www.example.com/image"),
                    wrapImagesInLinks: optionSet,
                },
                stackOverflowValidateLink,
                testRichTextSchema
            );

            const view = new EditorView(document.createElement("div"), {
                state: EditorState.create({
                    schema: testRichTextSchema,
                    plugins: [plugin],
                }),
                plugins: [],
            });

            const imageUploader = plugin.spec.view(view) as ImageUploader;
            await imageUploader.startImageUpload(
                view,
                mockFile("some image", "image/png")
            );

            expect(view.state.doc).toMatchNodeTree({
                childCount: 1,
                content: [
                    {
                        "type.name": "paragraph",
                        "childCount": 1,
                        "content": [
                            {
                                "type.name": "image",
                                "attrs": {
                                    alt: "enter image description here",
                                    height: null,
                                    markup: "",
                                    src: "https://www.example.com/image",
                                    title: null,
                                    width: null,
                                },
                                ...(optionSet
                                    ? {
                                          "marks.length": 1,
                                          "marks.0.type.name": "link",
                                          "marks.0.attrs.href":
                                              "https://www.example.com/image",
                                      }
                                    : {}),
                            },
                        ],
                    },
                ],
            });
        });

        it.each([
            [
                false,
                "![enter image description here](https://www.example.com/image)",
            ],
            [
                true,
                "[![enter image description here](https://www.example.com/image)](https://www.example.com/image)",
            ],
        ])("commonmark", async (optionSet: boolean, expectedText: string) => {
            const plugin = commonmarkImageUpload(
                {
                    handler: () =>
                        Promise.resolve("https://www.example.com/image"),
                    wrapImagesInLinks: optionSet,
                },
                stackOverflowValidateLink
            );

            const view = new EditorView(document.createElement("div"), {
                state: EditorState.create({
                    schema: commonmarkSchema,
                    plugins: [plugin],
                }),
                plugins: [],
            });

            const imageUploader = plugin.spec.view(view) as ImageUploader;
            await imageUploader.startImageUpload(
                view,
                mockFile("some image", "image/png")
            );

            expect(view.state.doc.textContent).toBe(expectedText);

            expect(getSelectedText(view.state)).toBe(
                "enter image description here"
            );
        });
    });

    describe("embedImagesAsLinks", () => {
        it.each([false, true])("rich-text", async (optionSet: boolean) => {
            const plugin = richTextImageUpload(
                {
                    handler: () =>
                        Promise.resolve("https://www.example.com/image"),
                    embedImagesAsLinks: optionSet,
                },
                stackOverflowValidateLink,
                testRichTextSchema
            );

            const view = new EditorView(document.createElement("div"), {
                state: EditorState.create({
                    schema: testRichTextSchema,
                    plugins: [plugin],
                }),
                plugins: [],
            });

            const imageUploader = plugin.spec.view(view) as ImageUploader;
            await imageUploader.startImageUpload(
                view,
                mockFile("some image", "image/png")
            );

            expect(view.state.doc).toMatchNodeTree({
                childCount: 1,
                content: [
                    {
                        "type.name": "paragraph",
                        "childCount": 1,
                        "content": [
                            {
                                "type.name": optionSet ? "text" : "image",
                                ...(optionSet
                                    ? {
                                          "marks.length": 1,
                                          "marks.0.type.name": "link",
                                          "marks.0.attrs.href":
                                              "https://www.example.com/image",
                                      }
                                    : {
                                          attrs: {
                                              alt: "enter image description here",
                                              height: null,
                                              markup: "",
                                              src: "https://www.example.com/image",
                                              title: null,
                                              width: null,
                                          },
                                      }),
                            },
                        ],
                    },
                ],
            });
        });

        it.each([
            [
                false,
                "![enter image description here](https://www.example.com/image)",
            ],
            [
                true,
                "[enter image description here](https://www.example.com/image)",
            ],
        ])("commonmark", async (optionSet: boolean, expectedText: string) => {
            const plugin = commonmarkImageUpload(
                {
                    handler: () =>
                        Promise.resolve("https://www.example.com/image"),
                    embedImagesAsLinks: optionSet,
                },
                stackOverflowValidateLink
            );

            const view = new EditorView(document.createElement("div"), {
                state: EditorState.create({
                    schema: commonmarkSchema,
                    plugins: [plugin],
                }),
                plugins: [],
            });

            const imageUploader = plugin.spec.view(view) as ImageUploader;
            await imageUploader.startImageUpload(
                view,
                mockFile("some image", "image/png")
            );

            expect(view.state.doc.textContent).toBe(expectedText);

            expect(getSelectedText(view.state)).toBe(
                "enter image description here"
            );
        });
    });

    describe("allowExternalUrls", () => {
        it("rich-text", async () => {
            const plugin = richTextImageUpload(
                {
                    handler: (file: File | string) => {
                        expect(typeof file).toBe("string");
                        return Promise.resolve(file as string);
                    },
                    allowExternalUrls: true,
                },
                stackOverflowValidateLink,
                testRichTextSchema
            );

            const view = new EditorView(document.createElement("div"), {
                state: EditorState.create({
                    schema: testRichTextSchema,
                    plugins: [plugin],
                }),
                plugins: [],
            });

            const imageUploader = plugin.spec.view(view) as ImageUploader;
            await imageUploader.startImageUpload(
                view,
                "https://www.external-example.com/image"
            );

            expect(view.state.doc).toMatchNodeTree({
                childCount: 1,
                content: [
                    {
                        "type.name": "paragraph",
                        "childCount": 1,
                        "content": [
                            {
                                "type.name": "image",
                                "attrs": {
                                    alt: "enter image description here",
                                    height: null,
                                    markup: "",
                                    src: "https://www.external-example.com/image",
                                    title: null,
                                    width: null,
                                },
                            },
                        ],
                    },
                ],
            });
        });

        it("commonmark", async () => {
            const plugin = commonmarkImageUpload(
                {
                    handler: (file: File | string) => {
                        expect(typeof file).toBe("string");
                        return Promise.resolve(file as string);
                    },
                    allowExternalUrls: true,
                },
                stackOverflowValidateLink
            );

            const view = new EditorView(document.createElement("div"), {
                state: EditorState.create({
                    schema: commonmarkSchema,
                    plugins: [plugin],
                }),
                plugins: [],
            });

            const imageUploader = plugin.spec.view(view) as ImageUploader;
            await imageUploader.startImageUpload(
                view,
                "https://www.external-example.com/image"
            );

            expect(view.state.doc.textContent).toBe(
                "![enter image description here](https://www.external-example.com/image)"
            );

            expect(getSelectedText(view.state)).toBe(
                "enter image description here"
            );
        });

        describe("plugin view", () => {
            beforeEach(() => {
                pluginContainer = document.createElement("div");
                view = richTextView("", () => pluginContainer);
                uploader = new ImageUploader(
                    view.editorView,
                    {
                        handler: (file: File | string) => {
                            expect(typeof file).toBe("string");
                            return Promise.resolve(file as string);
                        },
                        allowExternalUrls: true,
                    },
                    stackOverflowValidateLink,
                    (state) => state.tr
                );
            });

            it("should toggle `enter link` prompt visibility", () => {
                showImageUploader(view.editorView);
                uploader.update(view.editorView);
                const updatedUploadContainer =
                    pluginContainer.querySelector(".js-image-uploader");

                expect(updatedUploadContainer.classList).not.toContain(
                    "d-none"
                );
            });

            // TODO test fails due to DOM not updating
            it.skip("should show url input when prompt is clicked", () => {
                showImageUploader(view.editorView);
                uploader.update(view.editorView);
                const inputContainer = pluginContainer.querySelector(
                    ".js-external-url-input-container"
                );
                const trigger = pluginContainer.querySelector<HTMLElement>(
                    ".js-external-url-trigger"
                );

                expect(trigger.classList).not.toContain("d-none");
                expect(inputContainer.classList).toContain("d-none");

                // TODO this isn't updating pluginContainer, so the test fails
                trigger.dispatchEvent(new Event("click"));

                // the cta container should hide and the input container should show
                expect(
                    pluginContainer.querySelector(".js-cta-container").classList
                ).toContain("d-none");
                expect(inputContainer.classList).not.toContain("d-none");
            });

            it.todo("should enable upload button when a valid url is entered");
            it.todo(
                "should disable upload button and show an error when an invalid url is entered"
            );
            it.todo("should clear the input when the uploader is closed");
        });
    });

    function findPreviewElement(uploader: ImageUploader): HTMLElement {
        return uploader.uploadContainer.querySelector(".js-image-preview");
    }

    function findAddButton(uploader: ImageUploader): HTMLButtonElement {
        return uploader.uploadContainer.querySelector(".js-add-image");
    }

    function findValidationMessage(uploader: ImageUploader): HTMLElement {
        return uploader.uploadContainer.querySelector(".js-validation-message");
    }
});

function mockFile(filename: string, type: string): File {
    return new File([""], filename, { type: type });
}

function richTextView(
    markdown: string,
    containerFn: () => Element
): RichTextEditor {
    return new RichTextEditor(
        document.createElement("div"),
        markdown,
<<<<<<< HEAD
        new ExternalPluginProvider([], null),
=======
        externalPluginProvider(),
>>>>>>> 4140d667
        {
            pluginParentContainer: containerFn,
        }
    );
}<|MERGE_RESOLUTION|>--- conflicted
+++ resolved
@@ -12,11 +12,7 @@
 import { externalPluginProvider, getSelectedText } from "../../test-helpers";
 import { commonmarkSchema } from "../../../src/commonmark/schema";
 import { stackOverflowValidateLink } from "../../../src/shared/utils";
-<<<<<<< HEAD
-import { ExternalPluginProvider } from "../../../src/shared/editor-plugin";
-=======
 import { testRichTextSchema } from "../../rich-text/test-helpers";
->>>>>>> 4140d667
 
 let pluginContainer: Element;
 let view: RichTextEditor;
@@ -536,11 +532,7 @@
     return new RichTextEditor(
         document.createElement("div"),
         markdown,
-<<<<<<< HEAD
-        new ExternalPluginProvider([], null),
-=======
         externalPluginProvider(),
->>>>>>> 4140d667
         {
             pluginParentContainer: containerFn,
         }
