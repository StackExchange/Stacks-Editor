--- conflicted
+++ resolved
@@ -1,22 +1,14 @@
 import { DOMParser } from "prosemirror-model";
 import { EditorState } from "prosemirror-state";
 import { RichTextEditor } from "../../src/rich-text/editor";
-<<<<<<< HEAD
-import { ExternalPluginProvider } from "../../src/shared/editor-plugin";
-=======
 import { externalPluginProvider } from "../test-helpers";
->>>>>>> 4140d667
 import { crazyTestUrl } from "./test-helpers";
 
 function richView(markdownInput: string) {
     return new RichTextEditor(
         document.createElement("div"),
         markdownInput,
-<<<<<<< HEAD
-        new ExternalPluginProvider([], null),
-=======
         externalPluginProvider(),
->>>>>>> 4140d667
         {}
     );
 }
