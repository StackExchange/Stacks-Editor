import { ImageView } from "../../../src/rich-text/node-views/image";
import { Node as ProsemirrorNode } from "prosemirror-model";
import { RichTextEditor } from "../../../src/rich-text/editor";
<<<<<<< HEAD
import { ExternalPluginProvider } from "../../../src/shared/editor-plugin";
=======
import { externalPluginProvider } from "../../test-helpers";
>>>>>>> 4140d667

jest.useFakeTimers();

describe("image node views", () => {
    const imageNode = prosemirrorNode({
        src: "https://example.com/initial.png",
        alt: "some image",
        title: "some title",
        height: 400,
        width: 300,
    });

    const richView = new RichTextEditor(
        document.createElement("div"),
        "![some image](https://example.com/initial.png 'some title')",
<<<<<<< HEAD
        new ExternalPluginProvider([], null)
=======
        externalPluginProvider()
>>>>>>> 4140d667
    );

    it("should render image node as image tag", () => {
        const view = new ImageView(imageNode, richView.editorView, () => 1);

        const image = view.dom.firstChild as HTMLImageElement;
        expect(image.src).toEqual(imageNode.attrs.src);
        expect(image.alt).toEqual(imageNode.attrs.alt);
        expect(image.title).toEqual(imageNode.attrs.title);
    });

    it("should render popover with form", () => {
        const view = new ImageView(imageNode, richView.editorView, () => 1);

        const dom = view.dom as HTMLElement;
        const popover = dom.querySelector("div.s-popover");
        expect(popover).not.toBeNull();

        const form = popover.querySelector("form");
        expect(form).not.toBeNull();

        const srcInput = findInput(form, "src");
        const altInput = findInput(form, "alt");
        const titleInput = findInput(form, "title");

        expect(srcInput).not.toBeNull();
        expect(altInput).not.toBeNull();
        expect(titleInput).not.toBeNull();

        expect(srcInput.value).toEqual(imageNode.attrs.src);
        expect(altInput.value).toEqual(imageNode.attrs.alt);
        expect(titleInput.value).toEqual(imageNode.attrs.title);
    });

    it("should apply property changes on submit", () => {
        const view = new ImageView(imageNode, richView.editorView, () => 1);

        const form = view.form;
        findInput(form, "src").value = "https://example.com/changed.png";
        findInput(form, "alt").value = "changed alt text";
        findInput(form, "title").value = "changed title";

        form.submit();
        jest.runAllTimers();

        expect(richView.content).toBe(
            `![changed alt text](https://example.com/changed.png "changed title")`
        );
    });
});

function findInput(form: HTMLFormElement, inputName: string): HTMLInputElement {
    return form.querySelector(`input[name='${inputName}']`);
}

function prosemirrorNode(attrs: ProsemirrorNode["attrs"]): ProsemirrorNode {
    const node = new ProsemirrorNode();
    // @ts-expect-error TODO
    node.attrs = attrs;
    return node;
}<|MERGE_RESOLUTION|>--- conflicted
+++ resolved
@@ -1,11 +1,7 @@
 import { ImageView } from "../../../src/rich-text/node-views/image";
 import { Node as ProsemirrorNode } from "prosemirror-model";
 import { RichTextEditor } from "../../../src/rich-text/editor";
-<<<<<<< HEAD
-import { ExternalPluginProvider } from "../../../src/shared/editor-plugin";
-=======
 import { externalPluginProvider } from "../../test-helpers";
->>>>>>> 4140d667
 
 jest.useFakeTimers();
 
@@ -21,11 +17,7 @@
     const richView = new RichTextEditor(
         document.createElement("div"),
         "![some image](https://example.com/initial.png 'some title')",
-<<<<<<< HEAD
-        new ExternalPluginProvider([], null)
-=======
         externalPluginProvider()
->>>>>>> 4140d667
     );
 
     it("should render image node as image tag", () => {
