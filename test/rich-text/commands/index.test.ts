import { EditorState, Transaction } from "prosemirror-state";
import {
    exitInclusiveMarkCommand,
    insertHorizontalRuleCommand,
    toggleHeadingLevel,
<<<<<<< HEAD
    toggleTagLinkCommand,
=======
>>>>>>> f6589698
    toggleWrapIn,
} from "../../../src/rich-text/commands";
import {
    applyNodeSelection,
    applySelection,
    createState,
    testRichTextSchema,
} from "../test-helpers";
<<<<<<< HEAD
import "../../matchers";
import { toggleMark } from "prosemirror-commands";
import { MarkType } from "prosemirror-model";
=======
>>>>>>> f6589698

function getEndOfNode(state: EditorState, nodePos: number) {
    let from = nodePos;
    state.doc.nodesBetween(1, state.doc.content.size, (node, pos) => {
        from = pos + node.nodeSize - 1;
        return true;
    });

    return from;
}

/**
 * Applies a command to the state and expects the entire doc to resemble
 * `expected` and the selected text to resemble `expectedSelected`
 */
function executeTransaction(
    state: EditorState,
    command: (
        state: EditorState,
        dispatch: (tr: Transaction) => void
    ) => boolean
) {
    let newState = state;

    const isValid = command(state, (t) => {
        newState = state.apply(t);
    });

    return { newState, isValid };
}

describe("commands", () => {
    describe("toggleHeadingLevel", () => {
        it.todo("should insert a paragraph at the end of the doc");
        it.todo("should not insert a paragraph at the end of the doc");

        it("should toggle a type off when attributes match", () => {
            const state = applySelection(
                createState("<h1>heading</h1>", []),
                3
            );
            const resolvedNode = state.selection.$from;
            expect(resolvedNode.node().type.name).toBe("heading");

            const { newState, isValid } = executeTransaction(
                state,
                toggleHeadingLevel({ level: 1 })
            );

            expect(isValid).toBeTruthy();
            expect(newState.doc).toMatchNodeTree({
                "type.name": "doc",
                "content": [
                    {
                        "type.name": "paragraph",
                        "childCount": 1,
                    },
                ],
            });
        });

        it("should should toggle a type on and set attributes when the NodeType doesn't match", () => {
            const state = applySelection(
                createState("<p>paragraph</p>", []),
                3
            );
            const resolvedNode = state.selection.$from;
            expect(resolvedNode.node().type.name).toBe("paragraph");

            const { newState, isValid } = executeTransaction(
                state,
                toggleHeadingLevel({ level: 1 })
            );

            expect(isValid).toBeTruthy();
            expect(newState.doc).toMatchNodeTree({
                "type.name": "doc",
                "content": [
                    {
                        "type.name": "heading",
                        "attrs": {
                            level: 1,
                            markup: "",
                        },
                        "childCount": 1,
                    },
                    {
                        "type.name": "paragraph",
                        "childCount": 0,
                    },
                ],
            });
        });

        it("should should toggle a type on and set attributes when the NodeType matches", () => {
            const state = applySelection(
                createState("<h1>heading</h1>", []),
                3
            );
            const resolvedNode = state.selection.$from;
            expect(resolvedNode.node().type.name).toBe("heading");

            const { newState, isValid } = executeTransaction(
                state,
                toggleHeadingLevel({ level: 2 })
            );

            expect(isValid).toBeTruthy();
            expect(newState.doc).toMatchNodeTree({
                "type.name": "doc",
                "content": [
                    {
                        "type.name": "heading",
                        "attrs": {
                            level: 2,
                            markup: "",
                        },
                        "childCount": 1,
                    },
                    {
                        "type.name": "paragraph",
                        "childCount": 0,
                    },
                ],
            });
        });

        it("switch heading to next level when no level is passed", () => {
            const state = applySelection(
                createState("<h1>heading</h1>", []),
                3
            );
            const resolvedNode = state.selection.$from;
            expect(resolvedNode.node().type.name).toBe("heading");

            const { newState, isValid } = executeTransaction(
                state,
                toggleHeadingLevel()
            );

            expect(isValid).toBeTruthy();
            expect(newState.doc).toMatchNodeTree({
                content: [
                    {
                        "type.name": "heading",
                        "attrs": {
                            level: 2,
                            markup: "",
                        },
                        "childCount": 1,
                    },
                    {
                        "type.name": "paragraph",
                        "childCount": 0,
                    },
                ],
            });
        });

        it("should toggle last heading level (h6)", () => {
            const state = applySelection(
                createState("<h6>heading</h6>", []),
                3
            );
            const resolvedNode = state.selection.$from;
            expect(resolvedNode.node().type.name).toBe("heading");

            const { newState, isValid } = executeTransaction(
                state,
                toggleHeadingLevel()
            );

            expect(isValid).toBeTruthy();
            expect(newState.doc).toMatchNodeTree({
                "type.name": "doc",
                "content": [
                    {
                        "type.name": "paragraph",
                        "childCount": 1,
                    },
                ],
            });
        });
    });

    describe("toggleWrapIn", () => {
        it("should apply blockquote within paragraph", () => {
            const state = applySelection(createState("<p>quote</p>", []), 3);
            expect(state.doc).toMatchNodeTreeString("paragraph>text");

            const toggleBlockQuote = toggleWrapIn(
                state.schema.nodes.blockquote
            );
            const { newState, isValid } = executeTransaction(
                state,
                toggleBlockQuote
            );

            expect(isValid).toBeTruthy();
            expect(newState.doc).toMatchNodeTreeString(
                "blockquote>paragraph>text"
            );
        });

        it("should remove blockquote within blockquote", () => {
            const state = applySelection(
                createState("<blockquote>quote</blockquote>", []),
                3
            );
            expect(state.doc).toMatchNodeTreeString(
                "blockquote>paragraph>text"
            );

            const toggleBlockQuote = toggleWrapIn(
                state.schema.nodes.blockquote
            );
            const { newState, isValid } = executeTransaction(
                state,
                toggleBlockQuote
            );

            expect(isValid).toBeTruthy();
            expect(newState.doc).toMatchNodeTreeString("paragraph>text");
        });

        it("should toggle blockquote within list item", () => {
            const state = applySelection(
                createState("<ul><li>list</li></ul>", []),
                3
            );
            const resolvedNode = state.selection.$from;
            // default li child is paragraph
            expect(resolvedNode.node().type.name).toBe("paragraph");

            const toggleBlockQuote = toggleWrapIn(
                state.schema.nodes.blockquote
            );
            const { newState, isValid } = executeTransaction(
                state,
                toggleBlockQuote
            );

            expect(isValid).toBeTruthy();
            expect(newState.doc).toMatchNodeTreeString(
                "bullet_list>list_item>blockquote>paragraph>text"
            );
        });
    });

    describe("insertHorizontalRuleCommand", () => {
        it("should not insert while in a table", () => {
            const state = applySelection(
                createState(
                    "<table><thead><tr><th>asdf</th></tr></thead></table>",
                    []
                ),
                3
            );

            const resolvedNode = state.selection.$from;
            expect(resolvedNode.node().type.name).toBe("table_header");

            const { newState, isValid } = executeTransaction(
                state,
                insertHorizontalRuleCommand
            );

            expect(isValid).toBeFalsy();
            let containsHr = false;

            newState.doc.nodesBetween(0, newState.doc.content.size, (node) => {
                containsHr = node.type.name === "horizontal_rule";

                return !containsHr;
            });

            expect(containsHr).toBeFalsy();
        });
        it("should add paragraph after when inserted at the end of the doc", () => {
            let state = createState("asdf", []);

            state = applySelection(state, getEndOfNode(state, 1));

            const { newState, isValid } = executeTransaction(
                state,
                insertHorizontalRuleCommand
            );

            expect(isValid).toBeTruthy();

            expect(newState.doc).toMatchNodeTree({
                "type.name": "doc",
                "content": [
                    {
                        "type.name": "paragraph",
                        "childCount": 1,
                    },
                    {
                        "type.name": "horizontal_rule",
                    },
                    {
                        "type.name": "paragraph",
                        "childCount": 0,
                    },
                ],
            });
        });
        it("should add paragraph before when inserted at the beginning of the doc", () => {
            const state = createState("asdf", []);

            const { newState, isValid } = executeTransaction(
                state,
                insertHorizontalRuleCommand
            );

            expect(isValid).toBeTruthy();

            expect(newState.doc).toMatchNodeTree({
                "type.name": "doc",
                "content": [
                    {
                        "type.name": "paragraph",
                        "childCount": 0,
                    },
                    {
                        "type.name": "horizontal_rule",
                    },
                    {
                        "type.name": "paragraph",
                        "childCount": 1,
                    },
                ],
            });
        });

        it("should add paragraph before and after when inserted into empty doc", () => {
            const state = createState("", []);

            const { newState, isValid } = executeTransaction(
                state,
                insertHorizontalRuleCommand
            );

            expect(isValid).toBeTruthy();

            expect(newState.doc).toMatchNodeTree({
                "type.name": "doc",
                "content": [
                    {
                        "type.name": "paragraph",
                        "childCount": 0,
                    },
                    {
                        "type.name": "horizontal_rule",
                    },
                    {
                        "type.name": "paragraph",
                        "childCount": 0,
                    },
                ],
            });
        });

        it("should insert without paragraphs when surrounded by other nodes", () => {
            let state = createState("asdf", []);

            state = applySelection(state, 2);

            const { newState, isValid } = executeTransaction(
                state,
                insertHorizontalRuleCommand
            );

            expect(isValid).toBeTruthy();

            expect(newState.doc).toMatchNodeTree({
                "type.name": "doc",
                "content": [
                    {
                        "type.name": "paragraph",
                        "content": [
                            {
                                isText: true,
                                text: "as",
                            },
                        ],
                    },
                    {
                        "type.name": "horizontal_rule",
                    },
                    {
                        "type.name": "paragraph",
                        "content": [
                            {
                                isText: true,
                                text: "df",
                            },
                        ],
                    },
                ],
            });
        });

        it("should replace selected text", () => {
            let state = createState("asdf", []);

            state = applySelection(state, 2, 3);

            const { newState, isValid } = executeTransaction(
                state,
                insertHorizontalRuleCommand
            );

            expect(isValid).toBeTruthy();

            expect(newState.doc).toMatchNodeTree({
                "type.name": "doc",
                "content": [
                    {
                        "type.name": "paragraph",
                        "content": [
                            {
                                isText: true,
                                text: "as",
                            },
                        ],
                    },
                    {
                        "type.name": "horizontal_rule",
                    },
                    {
                        "type.name": "paragraph",
                        "content": [
                            {
                                isText: true,
                                text: "f",
                            },
                        ],
                    },
                ],
            });
        });
    });

    describe("toggleTagLinkCommand", () => {
        it("should not insert with no text selected", () => {
            const state = createState("", []);

            const { newState, isValid } = executeTransaction(
                state,
                toggleTagLinkCommand(() => true, false)
            );

            expect(isValid).toBeFalsy();
            let containsTagLink = false;

            newState.doc.nodesBetween(0, newState.doc.content.size, (node) => {
                containsTagLink = node.type.name === "tagLink";

                return !containsTagLink;
            });

            expect(containsTagLink).toBeFalsy();
        });

        it("should not insert when the text fails validation", () => {
            let state = createState("tag with spaces", []);

            state = applySelection(state, 1, 15);

            const { newState, isValid } = executeTransaction(
                state,
                toggleTagLinkCommand(() => false, false)
            );

            expect(isValid).toBeFalsy();
            let containsTagLink = false;

            newState.doc.nodesBetween(0, newState.doc.content.size, (node) => {
                containsTagLink = node.type.name === "tagLink";

                return !containsTagLink;
            });

            expect(containsTagLink).toBeFalsy();
        });

        it.each([
            [createState("", []).schema.marks.link],
            [createState("", []).schema.marks.code],
        ])(
            "should not insert tag in text node with certain marks",
            (mark: MarkType) => {
                let state = createState("thisIsMyText", []);

                state = applySelection(state, 1, 12);

                const markResult = executeTransaction(state, toggleMark(mark));

                expect(markResult.isValid).toBeTruthy();

                markResult.newState = applySelection(markResult.newState, 2, 6);

                const tagLinkResult = executeTransaction(
                    markResult.newState,
                    toggleTagLinkCommand(() => true, false)
                );

                expect(tagLinkResult.isValid).toBeFalsy();

                let containsTagLink = false;
                tagLinkResult.newState.doc.nodesBetween(
                    0,
                    tagLinkResult.newState.doc.content.size,
                    (node) => {
                        containsTagLink = node.type.name === "tagLink";

                        return !containsTagLink;
                    }
                );

                expect(containsTagLink).toBeFalsy();
            }
        );

        it("should replace selected text with tagLink", () => {
            let state = createState("this is my state", []);

            state = applySelection(state, 5, 7); //"is"

            const { newState, isValid } = executeTransaction(
                state,
                toggleTagLinkCommand(() => true, false)
            );

            expect(isValid).toBeTruthy();

            expect(newState.doc).toMatchNodeTree({
                "type.name": "doc",
                "content": [
                    {
                        "type.name": "paragraph",
                        "content": [
                            {
                                isText: true,
                                text: "this ",
                            },
                            {
                                "type.name": "tagLink",
                            },
                            {
                                isText: true,
                                text: " my state",
                            },
                        ],
                    },
                ],
            });
        });

        it("should untoggle tagLink when selected", () => {
            let state = createState("someText", []);

            state = applySelection(state, 0, 8); // cursor is inside the tag

            const { newState, isValid } = executeTransaction(
                state,
                toggleTagLinkCommand(() => true, false)
            );

            expect(isValid).toBeTruthy();

            expect(newState.doc).toMatchNodeTree({
                "type.name": "doc",
                "content": [
                    {
                        "type.name": "paragraph",
                        "content": [
                            {
                                "type.name": "tagLink",
                            },
                        ],
                    },
                ],
            });

            const nodeSelection = applyNodeSelection(newState, 1);

            const { newState: newerState, isValid: isStillValid } =
                executeTransaction(
                    nodeSelection,
                    toggleTagLinkCommand(() => true, false)
                );

            expect(isStillValid).toBeTruthy();

            expect(newerState.doc).toMatchNodeTree({
                "type.name": "doc",
                "content": [
                    {
                        "type.name": "paragraph",
                        "content": [
                            {
                                isText: true,
                                text: "someText",
                            },
                        ],
                    },
                ],
            });
        });
    });

    describe("wrapInCommand", () => {
        it.each([
            [createState("", []).schema.nodes.spoiler, "spoiler"],
            [createState("", []).schema.nodes.blockquote, "blockquote"],
        ])(
            "should wrap selected node with nodeType",
            (nodeType, nodeTypeText) => {
                let state = createState("asdf", []);

                state = applySelection(state, 0, 4);

                const { newState, isValid } = executeTransaction(
                    state,
                    toggleWrapIn(nodeType)
                );

                expect(isValid).toBeTruthy();

                expect(newState.doc).toMatchNodeTree({
                    "type.name": "doc",
                    "content": [
                        {
                            "type.name": nodeTypeText,
                            "content": [
                                {
                                    "type.name": "paragraph",
                                    "content": [
                                        {
                                            isText: true,
                                            text: "asdf",
                                        },
                                    ],
                                },
                            ],
                        },
                    ],
                });
            }
        );
    });

    describe("exitMarkCommand", () => {
        it("all exitable marks should also be inclusive: true", () => {
            Object.keys(testRichTextSchema.marks).forEach((markName) => {
                const mark = testRichTextSchema.marks[markName];

                try {
                    // require exitable marks to be explicitly marked as inclusive
                    expect(!mark.spec.exitable || mark.spec.inclusive).toBe(
                        true
                    );
                } catch {
                    // add a custom error message when the test fails
                    throw `${markName} is not both exitable *and* inclusive\ninclusive: ${String(
                        mark.spec.inclusive
                    )}`;
                }
            });
        });

        it.each([
            [`middle of some text`, false],
            [`<em>cannot exit emphasis from anywhere</em>`, true],
            [`<sup>cannot exit sup from anywhere</sup>`, true],
            [`<sub>cannot exit sub from anywhere</sub>`, true],
            [`<code>cannot exit code from middle</code>`, false],
            [`<kbd>cannot exit kbd from middle</kbd>`, false],
        ])("should not exit unexitable marks", (input, positionCursorAtEnd) => {
            let state = createState(input, []);

            let from = Math.floor(input.length / 2);

            if (positionCursorAtEnd) {
                from = getEndOfNode(state, 0);
            }

            state = applySelection(state, from);

            expect(exitInclusiveMarkCommand(state, null)).toBe(false);
        });

        it.each([`<code>exit code mark</code>`, `<kbd>exit kbd mark</kbd>`])(
            "should exit exitable marks",
            (input) => {
                let state = createState(input, []);
                const from = getEndOfNode(state, 0);

                state = applySelection(state, from);
                expect(exitInclusiveMarkCommand(state, null)).toBe(true);
            }
        );
    });
});<|MERGE_RESOLUTION|>--- conflicted
+++ resolved
@@ -3,24 +3,16 @@
     exitInclusiveMarkCommand,
     insertHorizontalRuleCommand,
     toggleHeadingLevel,
-<<<<<<< HEAD
     toggleTagLinkCommand,
-=======
->>>>>>> f6589698
     toggleWrapIn,
 } from "../../../src/rich-text/commands";
 import {
-    applyNodeSelection,
     applySelection,
     createState,
     testRichTextSchema,
 } from "../test-helpers";
-<<<<<<< HEAD
-import "../../matchers";
 import { toggleMark } from "prosemirror-commands";
 import { MarkType } from "prosemirror-model";
-=======
->>>>>>> f6589698
 
 function getEndOfNode(state: EditorState, nodePos: number) {
     let from = nodePos;
