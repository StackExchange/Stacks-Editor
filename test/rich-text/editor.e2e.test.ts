--- conflicted
+++ resolved
@@ -79,194 +79,4 @@
 
         expect(await getMarkdownContent(page)).toEqual("# plain text");
     });
-<<<<<<< HEAD
-
-    test.describe("input rules", () => {
-        for (const input of [`"`, "...", "--"] as const) {
-            test(`should not transform special characters: ${input}`, async () => {
-                await typeText(page, input);
-                const text = await page.innerText(editorSelector);
-                expect(text).toBe(input);
-            });
-        }
-
-        for (const [input, expectedNodeType] of [
-            // valid rules
-            ["1. ", "ordered_list"],
-            ["2) ", "ordered_list"],
-            ["- ", "bullet_list"],
-            ["+ ", "bullet_list"],
-            ["* ", "bullet_list"],
-            ["> ", "blockquote"],
-            [">! ", "spoiler"],
-            ["# ", "heading"],
-            ["## ", "heading"],
-            ["### ", "heading"],
-            ["```", "code_block"],
-
-            // invalid rules
-            ["10. ", "paragraph"],
-            ["#### ", "paragraph"],
-        ] as const) {
-            test(`should create a node on input '${input}'`, async () => {
-                await clearEditor(page);
-                await typeText(page, input);
-                // TODO HACK don't use the debugging instance on window since it is unique to our specific view
-                // eslint-disable-next-line @typescript-eslint/no-unsafe-assignment
-                const doc = await page.evaluate(() =>
-                    // eslint-disable-next-line @typescript-eslint/no-unsafe-return, @typescript-eslint/no-unsafe-member-access, @typescript-eslint/no-unsafe-call, @typescript-eslint/no-explicit-any
-                    (<any>window).editorInstance.editorView.state.doc.toJSON()
-                );
-
-                // eslint-disable-next-line @typescript-eslint/no-unsafe-member-access
-                expect(doc.content[0].type).toBe(expectedNodeType);
-            });
-        }
-
-        for (const [input, expectedMarkType] of [
-            // valid inline mark rules
-            ["**bold** ", "strong"],
-            ["*emphasis* ", "em"],
-            ["__bold__ ", "strong"],
-            ["_emphasis_ ", "em"],
-            ["`code` ", "code"],
-            ["[a link](https://example.com)", "link"],
-        ] as const) {
-            test(`should create a mark on input '${input}'`, async () => {
-                await clearEditor(page);
-                const simulateTyping = true;
-                await typeText(page, input, simulateTyping);
-                // TODO HACK don't use the debugging instance on window since it is unique to our specific view
-                // eslint-disable-next-line @typescript-eslint/no-unsafe-assignment
-                const doc = await page.evaluate(() =>
-                    // eslint-disable-next-line @typescript-eslint/no-unsafe-return, @typescript-eslint/no-unsafe-member-access, @typescript-eslint/no-unsafe-call, @typescript-eslint/no-explicit-any
-                    (<any>window).editorInstance.editorView.state.doc.toJSON()
-                );
-
-                // eslint-disable-next-line @typescript-eslint/no-unsafe-member-access
-                expect(doc.content[0].content[0].marks[0].type).toContain(
-                    expectedMarkType
-                );
-            });
-        }
-
-        for (const [input, matchIndex] of [
-            // invalid followed by valid
-            ["__nope_ _match_", 1],
-            ["**nope* *match*", 1],
-            // invalid, folled by valid, but duplicate text
-            ["__test_ _test_", 1],
-            ["**test* *test*", 1],
-            // no match
-            ["**test*", -1],
-            ["__test_", -1],
-        ] as const) {
-            test(`should handle strong vs weak emphasis marks (${input})`, async () => {
-                await clearEditor(page);
-                await typeText(page, input, true);
-
-                // TODO HACK don't use the debugging instance on window since it is unique to our specific view
-                // eslint-disable-next-line @typescript-eslint/no-unsafe-assignment
-                const doc = await page.evaluate(() =>
-                    // eslint-disable-next-line @typescript-eslint/no-unsafe-return, @typescript-eslint/no-unsafe-member-access, @typescript-eslint/no-unsafe-call, @typescript-eslint/no-explicit-any
-                    (<any>window).editorInstance.editorView.state.doc.toJSON()
-                );
-
-                // consider a matchIndex of -1 to mean "should not match"
-                let mark = "em";
-                if (matchIndex === -1) {
-                    mark = undefined;
-                }
-
-                // eslint-disable-next-line @typescript-eslint/no-unsafe-member-access
-                expect(doc.content[0].content[matchIndex]?.marks[0].type).toBe(
-                    mark
-                );
-            });
-        }
-
-        test("should validate links for link input rule", async () => {
-            await clearEditor(page);
-            const simulateTyping = true;
-            await typeText(page, "[invalid link](example)", simulateTyping);
-            // TODO HACK don't use the debugging instance on window since it is unique to our specific view
-            // eslint-disable-next-line @typescript-eslint/no-unsafe-assignment
-            const doc = await page.evaluate(() =>
-                // eslint-disable-next-line @typescript-eslint/no-unsafe-return, @typescript-eslint/no-unsafe-member-access, @typescript-eslint/no-unsafe-call, @typescript-eslint/no-explicit-any
-                (<any>window).editorInstance.editorView.state.doc.toJSON()
-            );
-            // eslint-disable-next-line @typescript-eslint/no-unsafe-member-access
-            expect(doc.content[0].content[0].marks).toBeUndefined();
-        });
-    });
-
-    test.describe("editing images", () => {
-        const imagePopoverSelector = ".js-img-popover";
-
-        test("should show image popover when selecting an image", async () => {
-            await enterTextAsMarkdown(
-                page,
-                "![an image](https://localhost/some-image)"
-            );
-
-            expect(
-                await page.$eval(imagePopoverSelector, (el) =>
-                    el.classList.contains("is-visible")
-                )
-            ).toBe(false);
-
-            await page.click(".js-editor img");
-
-            expect(
-                await page.$eval(imagePopoverSelector, (el) =>
-                    el.classList.contains("is-visible")
-                )
-            ).toBe(true);
-        });
-
-        test("should hide image popover when deselecting an image", async () => {
-            await enterTextAsMarkdown(
-                page,
-                "![an image](https://localhost/some-image)"
-            );
-
-            await page.click(".js-editor img"); // select image
-            await page.click(boldMenuButtonSelector); // deselect image
-
-            expect(
-                await page.$eval(imagePopoverSelector, (el) =>
-                    el.classList.contains("is-visible")
-                )
-            ).toBe(false);
-        });
-
-        test("should not show image popover when navigating with left/right arrow keys", async () => {
-            await enterTextAsMarkdown(
-                page,
-                "![an image](https://localhost/some-image)"
-            );
-
-            // move over the image from the left side
-            await page.keyboard.press("ArrowRight");
-            await page.keyboard.press("ArrowRight");
-
-            expect(
-                await page.$eval(imagePopoverSelector, (el) =>
-                    el.classList.contains("is-visible")
-                )
-            ).toBe(false);
-
-            // move over the image from the right side
-            await page.keyboard.press("ArrowLeft");
-            await page.keyboard.press("ArrowLeft");
-
-            expect(
-                await page.$eval(imagePopoverSelector, (el) =>
-                    el.classList.contains("is-visible")
-                )
-            ).toBe(false);
-        });
-    });
-=======
->>>>>>> a0265207
 });