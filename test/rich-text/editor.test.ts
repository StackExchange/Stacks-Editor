import { RichTextEditor } from "../../src/rich-text/editor";
import * as mdp from "../../src/shared/markdown-parser";
import "../matchers";
import { normalize } from "../test-helpers";

// mock the markdown-parser for testing
jest.mock("../../src/shared/markdown-parser");

// set the typings for easy function mocking
const mockedMdp = jest.mocked(mdp, true);

// import the "actual" buildMarkdownParser function to use in our mock implementations
const { buildMarkdownParser } = jest.requireActual<typeof mdp>(
    "../../src/shared/markdown-parser"
);

// we need to mock buildMarkdownParser for only a single test, so set default "mock" to the actual function
mockedMdp.buildMarkdownParser.mockImplementation(buildMarkdownParser);

function editorDom(editorView: RichTextEditor): string {
    return editorView.dom.innerHTML;
}

function richView(markdownInput: string) {
    return new RichTextEditor(document.createElement("div"), markdownInput, {});
}

describe("rich text editor view", () => {
    const markdownRenderingTestData = [
        ["bold", "**bold**", "<p><strong>bold</strong></p>"],
        ["emphasis", "*emphasized*", "<p><em>emphasized</em></p>"],
        [
            "bold + emphasis",
            "***bold and emphasized***",
            "<p><em><strong>bold and emphasized</strong></em></p>",
        ],
        ["bold with underscore", "__bold__", "<p><strong>bold</strong></p>"],
        [
            "emphasis with underscore",
            "_emphasized_",
            "<p><em>emphasized</em></p>",
        ],
        [
            "bold + emphasis with underscore",
            "___bold and emphasized___",
            "<p><em><strong>bold and emphasized</strong></em></p>",
        ],
        [
            "links, non-oneboxed",
            'here is [a link](https://example.com "link title here")',
            '<p>here is <a href="https://example.com" title="link title here">a link</a></p>',
        ],
        [
            "inline code",
            "some `code` here",
            "<p>some <code>code</code> here</p>",
        ],
        [
            "strikethrough",
            "~~strikethrough~~",
            "<p><del>strikethrough</del></p>",
        ],
        ["headlines 1", "# headline", `<h1>headline</h1>`],
        ["headlines 2", "## headline", `<h2>headline</h2>`],
        ["headlines 3", "### headline", `<h3>headline</h3>`],
        ["headlines 4", "#### headline", `<h4>headline</h4>`],
        ["headlines 5", "##### headline", `<h5>headline</h5>`],
        ["headlines 6", "###### headline", `<h6>headline</h6>`],
        [
            "blockquotes",
            "> blockquote",
            "<blockquote><p>blockquote</p></blockquote>",
        ],
        [
            "ordered lists",
            "1. some\n2. list",
            `<ol data-tight="true"><li><p>some</p></li><li><p>list</p></li></ol>`,
        ],
        [
            "unordered lists",
            "- some\n- list",
            `<ul data-tight="true"><li><p>some</p></li><li><p>list</p></li></ul>`,
        ],

        [
            "softbreaks",
            "test1\ntest2",
            // TODO there should be a space inside the softbreak, but the normalizer kills it
            '<p>test1<span softbreak=""> </span>test2</p>',
        ],
    ];

    describe("markdown rendering", () => {
        it.each(markdownRenderingTestData)(
            "should render %s",
            (name, markdown, expectedHtml) => {
                const richEditorView = richView(markdown);

                expect(editorDom(richEditorView)).toEqual(
                    normalize(expectedHtml)
                );
            }
        );

        it("should render images as node view", () => {
            const markdown =
                '![some image](https://example.com/some.png "image title here")';

            const richEditorView = richView(markdown);
            const img = richEditorView.dom.querySelector("img");

            expect(img.alt).toBe("some image");
            expect(img.src).toBe("https://example.com/some.png");
            expect(img.title).toBe("image title here");
        });

        it("should render code blocks as node view", () => {
            const markdown = '```\nconsole.log("hello, world!")\n```';

            const richEditorView = richView(markdown);

            const preElement = richEditorView.dom.querySelector("pre");
            const expectedCodeHtml = `<code class="content-dom">console.<span class="hljs-built_in">log</span>(<span class="hljs-string">"hello, world!"</span>)</code>`;
            expect(preElement.innerHTML).toEqual(normalize(expectedCodeHtml));
        });
    });

    // see https://meta.stackexchange.com/questions/1777/what-html-tags-are-allowed-on-stack-`exchange-sites
    const supportedHtmlTagsTestData = [
        [
            "a",
            "link here: <a href='https://example.com'>link</a>",
            `<p>link here: <a href='https://example.com'>link</a></p>`,
        ],
        ["b", "<b>bold</b>", `<p><strong>bold</strong></p>`],
        [
            "blockquote",
            "<blockquote>quote here</blockquote>",
            `<blockquote><p>quote here</p></blockquote>`,
        ],
        ["code", "<code>rm -rf /</code>", `<p><code>rm -rf /</code></p>`],
        ["del", "<del>deleted</del>", `<p><del>deleted</del></p>`],
        ["em", "<em>emphasis</em>", `<p><em>emphasis</em></p>`],
        ["h1", "<h1>text</h1>", `<h1>text</h1>`],
        ["h2", "<h2>text</h2>", `<h2>text</h2>`],
        ["h3", "<h3>text</h3>", `<h3>text</h3>`],
        ["h4", "<h4>text</h4>", `<h4>text</h4>`],
        ["h5", "<h5>text</h5>", `<h5>text</h5>`],
        ["h6", "<h6>text</h6>", `<h6>text</h6>`],
        ["i", "<i>emphasis</i>", `<p><em>emphasis</em></p>`],
        ["kbd", "<kbd>Enter</kbd>", `<p><kbd>Enter</kbd></p>`],
        [
            "ul, li",
            "<ul><li>item</li></ul>",
            `<div class="html_block ProseMirror-widget">
                <ul>
                    <li>item</li>
                </ul>
            </div>`,
        ],
        [
            "ol, li",
            "<ol><li>item</li></ol>",
            `<div class="html_block ProseMirror-widget">
                <ol>
                    <li>item</li>
                </ol>
            </div>`,
        ],
        ["p", "<p>paragraph</p>", `<p>paragraph</p>`],
        ["pre", "<pre>test</pre>", `<pre><p>test</p></pre>`],
        ["s", "<s>deleted</s>", `<p><del>deleted</del></p>`],
        ["sub", "<sub>subscript</sub>", `<p><sub>subscript</sub></p>`],
        ["sup", "<sup>superscript</sup>", `<p><sup>superscript</sup></p>`],
        ["strong", "<strong>strong</strong>", `<p><strong>strong</strong></p>`],
        ["strike", "<strike>text</strike>", `<p><del>text</del></p>`],
        ["br", "<br>", `<p><br><br class="ProseMirror-trailingBreak"></p>`],
        ["hr", "<hr>", `<div><hr></div>`],
    ];

    describe("html in markdown mode", () => {
        it.each(supportedHtmlTagsTestData)(
            "should render %s tag (test #%#)",
            (name, markdown, expectedHtml) => {
                const richEditorView = richView(markdown);
                const expected = normalize(expectedHtml);
                const actual = normalize(editorDom(richEditorView));

                expect(actual).toEqual(expected);
            }
        );

        it("should escape unrecognized/unsupported inline elements as plain text", () => {
            const markdown = `<fake>not real</fake>`;

            const richEditorView = richView(markdown);

            const expectedHtml = normalize(
                `<p>&lt;fake&gt;not real&lt;/fake&gt;</p>`
            );
            expect(editorDom(richEditorView)).toEqual(expectedHtml);
        });

        // TODO html_block
        it.skip("should escape unsupported html_block elements as plain text", () => {
            const markdown = `<div style="font-size: 10em;">huge text</div>`;

            const richEditorView = richView(markdown);

            const expectedHtml = normalize(
                `<div class="html_block">&lt;div style="font-size: 10em;"&gt;huge text&lt;/div&gt;<br></div>`
            );
            expect(editorDom(richEditorView)).toEqual(expectedHtml);
        });

        it("should parse complex/split html block structures", () => {
            // since there's a newline, the html block will be interrupted (splitting it!)
            // it'll instead look like: [html_block, p(inline(em, text, softbreak, html_inline)), html_block]
            // therefore, the `**Hello**` will NOT be parsed, but the `_world_` WILL be
            const markdown = `
<blockquote>
<pre>
**Hello**,

_world_.
</pre>
</blockquote>`;

            const richEditorView = richView(markdown);

            const expectedHtml = normalize(
                `<div class="html_block_container ProseMirror-widget"><blockquote>\n<pre>**Hello**,\n<div class="ProseMirror-contentdom"><p><em>world</em>.<span softbreak=""> </span><span class="html_inline">&lt;/pre&gt;</span><br class="ProseMirror-trailingBreak"></p></div></pre></blockquote></div>`
            );
            expect(normalize(editorDom(richEditorView))).toEqual(expectedHtml);
        });

        it("should allow nested HTML", () => {
            const markdown = "<strong><em><del>wtf?</del></em></strong>";
            const richEditorView = richView(markdown);

            const expectedHtml = `<p><em><del><strong>wtf?</strong></del></em></p>`;
            expect(editorDom(richEditorView)).toEqual(normalize(expectedHtml));
        });

        it("should render markdown within inline HTML", () => {
            const markdown = "<em>**text**</em>";
            const richEditorView = richView(markdown);

            const expectedHtml = `<p><em><strong>text</strong></em></p>`;
            expect(editorDom(richEditorView)).toEqual(normalize(expectedHtml));
        });

        it("should render markdown within block HTML as plain text", () => {
            const markdown = "<blockquote>**text**</blockquote>";
            const richEditorView = richView(markdown);

            const expectedHtml = `<blockquote><p>**text**</p></blockquote>`;
            expect(editorDom(richEditorView)).toEqual(normalize(expectedHtml));
        });
    });

<<<<<<< HEAD
=======
    describe("decorations", () => {
        it("should onebox links on a single line", () => {
            const markdown = "[some link](https://example.com)\n";

            const richEditorView = richView(markdown);

            const oneboxDom =
                richEditorView.dom.querySelectorAll(".js-placeholder");
            expect(oneboxDom).toHaveLength(1);
            // wait for the promise to resolve (immediately) and check that the async content was pulled in
            setTimeout(() => {
                expect(oneboxDom[0].textContent).toBe("https://example.com");
            }, 0);
        });

        it("should not onebox links with additional text one the same line", () => {
            const markdown = "here is [some link](https://example.com)\n";

            const richEditorView = richView(markdown);

            const oneboxDom = richEditorView.dom.querySelectorAll(".js-onebox");
            expect(oneboxDom).toHaveLength(0);
        });
    });

>>>>>>> ecca9101
    describe("tables", () => {
        it("should render tables", () => {
            const markdown = `
| Table      | With        | Alignments |
| ---------- |:-----------:| ----------:|
| left       | center      | right      |
| also left  | also center | also right |
`;

            const richEditorView = richView(markdown);

            const table = richEditorView.dom;
            expect(table.querySelectorAll("tr")).toHaveLength(3);
            expect(table.querySelectorAll("th")).toHaveLength(3);
            expect(table.querySelectorAll("td")).toHaveLength(6);

            expect(table.querySelectorAll("td")[1].style.textAlign).toBe(
                "center"
            );

            expect(table.querySelectorAll("td")[2].style.textAlign).toContain(
                "right"
            );
        });
    });

    describe("general", () => {
        it.each(["", "# testing some *stuff*"])(
            "should get and set content",
            (content) => {
                const baseContent = "# Here is _some_\n\n> **base** content";
                const view = richView(baseContent);
                // check the initial value
                expect(view.content).toBe(baseContent);

                // set it
                view.content = content;

                // check that the new value is correct
                expect(view.content).toBe(content);
            }
        );

        it("should recover from catastrophic markdown parse crashes", () => {
            // update the mock of buildMarkdownParser to add in a faulty md plugin
            mockedMdp.buildMarkdownParser.mockImplementation((...args) => {
                // go ahead and get the usual parser
                const parser = buildMarkdownParser.call(
                    null,
                    ...args
                ) as ReturnType<typeof buildMarkdownParser>;

                // add our purposefully busted plugin to force a crash
                parser.tokenizer.use((md) => {
                    md.core.ruler.push("crash_me", () => {
                        throw "sucks to be you";
                    });
                });

                return parser;
            });

            const editor = new RichTextEditor(
                document.createElement("div"),
                "*This* is some **test** content"
            );

            // on a catastrophic crash, the raw string content gets
            // added into a code_block with a warning to the user attached
            expect(editor.document).toMatchNodeTree({
                childCount: 2,
                content: [
                    {
                        "type.name": "heading",
                        "childCount": 1,
                        "content": [
                            {
                                "type.isText": true,
                                "text": "WARNING! There was an error parsing the document",
                            },
                        ],
                    },
                    {
                        "type.name": "code_block",
                        "childCount": 1,
                        "content": [
                            {
                                "type.isText": true,
                                "text": "*This* is some **test** content",
                            },
                        ],
                    },
                ],
            });
        });
    });
});<|MERGE_RESOLUTION|>--- conflicted
+++ resolved
@@ -259,8 +259,6 @@
         });
     });
 
-<<<<<<< HEAD
-=======
     describe("decorations", () => {
         it("should onebox links on a single line", () => {
             const markdown = "[some link](https://example.com)\n";
@@ -286,7 +284,6 @@
         });
     });
 
->>>>>>> ecca9101
     describe("tables", () => {
         it("should render tables", () => {
             const markdown = `
