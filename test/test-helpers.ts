import { EditorState } from "prosemirror-state";
<<<<<<< HEAD
import { ExternalPluginProvider } from "../src/shared/editor-plugin";
=======
import { ShimExternalPluginProvider } from "../src/shared/editor-plugin";
>>>>>>> 4140d667

/**
 * Normalize HTML given as a string representation.
 * This is useful if you want to compare expected and actual HTML
 * but don't really care about whitespace, attribute order and
 * differences in quotation characters.
 *
 * This function will strip all whitespace between tags, so your
 * output might look a little less pretty than what you had before.
 * @param htmlString - the string representation of your HTML
 */
export function normalize(htmlString: string): string {
    const div = document.createElement("div");
    // NOTE: tests only, no XSS danger
    // eslint-disable-next-line no-unsanitized/property
    div.innerHTML = htmlString.replace(/^\s+</gm, "<").replace(/\r?\n/g, "");
    return div.innerHTML;
}

/**
 * Converts a string with arbitrary HTML into a proper Node
 * @param htmlString - the string representation of the HTML that should be converted
 */
export function toNode(htmlString: string): Node {
    const div = document.createElement("div");
    // NOTE: tests only, no XSS danger
    // eslint-disable-next-line no-unsanitized/property
    div.innerHTML = htmlString;
    return div.firstChild;
}

/**
 * Gets the currently selected text from the state
 */
export function getSelectedText(state: EditorState): string {
    const { to, from } = state.selection;

    return state.doc.textBetween(from, to);
}

/**
 * Returns a mocked external plugin provider for testing
 */
export function externalPluginProvider() {
    return new ShimExternalPluginProvider();
}<|MERGE_RESOLUTION|>--- conflicted
+++ resolved
@@ -1,9 +1,5 @@
 import { EditorState } from "prosemirror-state";
-<<<<<<< HEAD
 import { ExternalPluginProvider } from "../src/shared/editor-plugin";
-=======
-import { ShimExternalPluginProvider } from "../src/shared/editor-plugin";
->>>>>>> 4140d667
 
 /**
  * Normalize HTML given as a string representation.
@@ -48,5 +44,5 @@
  * Returns a mocked external plugin provider for testing
  */
 export function externalPluginProvider() {
-    return new ShimExternalPluginProvider();
+    return new ExternalPluginProvider([], null);
 }