import {
    toggleMark,
    wrapIn,
    setBlockType,
    baseKeymap,
} from "prosemirror-commands";
import { redo, undo } from "prosemirror-history";
import { undoInputRule } from "prosemirror-inputrules";
import { Schema } from "prosemirror-model";
import {
    liftListItem,
    sinkListItem,
    splitListItem,
} from "prosemirror-schema-list";
import type { Plugin } from "prosemirror-state";
import { caseNormalizeKeymap } from "../shared/prosemirror-plugins/case-normalize-keymap";
import type { CommonmarkParserFeatures } from "../shared/view";
import {
    insertRichTextLinkCommand,
    insertRichTextImageCommand,
    insertRichTextHorizontalRuleCommand,
    exitBlockCommand,
    removeTableContentCommand,
    moveToNextCellCommand,
    moveToPreviousCellCommand,
    moveSelectionAfterTableCommand,
    insertRichTextTableCommand,
    indentCodeBlockLinesCommand,
    unindentCodeBlockLinesCommand,
    toggleHeadingLevel,
    toggleTagLinkCommand,
    toggleList,
<<<<<<< HEAD
    splitCodeBlockAtStartOfDoc,
=======
    exitInclusiveMarkCommand,
>>>>>>> 2ace7a97
} from "./commands";

export function allKeymaps(
    schema: Schema,
    parserFeatures: CommonmarkParserFeatures
): Plugin[] {
    const codeBlockKeymap = caseNormalizeKeymap({
        "Tab": indentCodeBlockLinesCommand,
        "Shift-Tab": unindentCodeBlockLinesCommand,
        "Mod-]": indentCodeBlockLinesCommand,
        "Mod-[": unindentCodeBlockLinesCommand,
        "Enter": splitCodeBlockAtStartOfDoc,
    });

    const tableKeymap = caseNormalizeKeymap({
        "Mod-e": insertRichTextTableCommand,
        "Mod-Enter": moveSelectionAfterTableCommand,
        "Shift-Enter": moveSelectionAfterTableCommand,
        "Enter": moveToNextCellCommand,
        "Backspace": removeTableContentCommand,
        "Delete": removeTableContentCommand,
        "Mod-Backspace": removeTableContentCommand,
        "Mod-Delete": removeTableContentCommand,
        "Tab": moveToNextCellCommand,
        "Shift-Tab": moveToPreviousCellCommand,
    });

    const richTextKeymap = caseNormalizeKeymap({
        "Mod-z": undo,
        "Mod-y": redo,
        "Shift-Mod-z": redo,
        "Backspace": undoInputRule,
        "Enter": splitListItem(schema.nodes.list_item),
        "Tab": sinkListItem(schema.nodes.list_item),
        "Shift-Tab": liftListItem(schema.nodes.list_item),
        "Mod-Enter": exitBlockCommand,
        "Shift-Enter": exitBlockCommand,
        "Mod-b": toggleMark(schema.marks.strong),
        "Mod-i": toggleMark(schema.marks.em),
        "Mod-l": insertRichTextLinkCommand,
        "Ctrl-q": wrapIn(schema.nodes.blockquote),
        "Mod-k": toggleMark(schema.marks.code),
        "Mod-g": insertRichTextImageCommand,
        "Ctrl-g": insertRichTextImageCommand,
        "Mod-o": toggleList(schema.nodes.ordered_list, schema.nodes.list_item),
        "Mod-u": toggleList(schema.nodes.bullet_list, schema.nodes.list_item),
        "Mod-h": toggleHeadingLevel(),
        "Mod-r": insertRichTextHorizontalRuleCommand,
        "Mod-m": setBlockType(schema.nodes.code_block),
        "Mod-[": toggleTagLinkCommand(parserFeatures.tagLinks, false),
        "Mod-]": toggleTagLinkCommand(parserFeatures.tagLinks, true),
        "Mod-/": wrapIn(schema.nodes.spoiler),
        "Mod-,": toggleMark(schema.marks.sub),
        "Mod-.": toggleMark(schema.marks.sup),
        "Mod-'": toggleMark(schema.marks.kbd),
        // exit inline code block using the right arrow key
        "ArrowRight": exitInclusiveMarkCommand,
    });

    const keymaps = [
        richTextKeymap,
        codeBlockKeymap,
        caseNormalizeKeymap(baseKeymap),
    ];

    if (parserFeatures.tables) {
        keymaps.unshift(tableKeymap);
    }

    return keymaps;
}<|MERGE_RESOLUTION|>--- conflicted
+++ resolved
@@ -30,11 +30,8 @@
     toggleHeadingLevel,
     toggleTagLinkCommand,
     toggleList,
-<<<<<<< HEAD
     splitCodeBlockAtStartOfDoc,
-=======
     exitInclusiveMarkCommand,
->>>>>>> 2ace7a97
 } from "./commands";
 
 export function allKeymaps(
