import {
    toggleMark,
    wrapIn,
    setBlockType,
    exitCode,
    baseKeymap,
} from "prosemirror-commands";
import { redo, undo } from "prosemirror-history";
import { undoInputRule } from "prosemirror-inputrules";
import { keymap } from "prosemirror-keymap";
import { Schema } from "prosemirror-model";
import {
    liftListItem,
    sinkListItem,
    splitListItem,
} from "prosemirror-schema-list";
import type { Plugin } from "prosemirror-state";
import { bindLetterKeymap } from "../shared/utils";
import type { CommonmarkParserFeatures } from "../shared/view";
import {
    insertLinkCommand,
    insertImageCommand,
    insertHorizontalRuleCommand,
    exitBlockCommand,
    removeTableContentCommand,
    moveToNextCellCommand,
    moveToPreviousCellCommand,
    moveSelectionAfterTableCommand,
    insertTableCommand,
    exitInclusiveMarkCommand,
    indentCodeBlockLinesCommand,
    deindentCodeBlockLinesCommand,
    toggleHeadingLevel,
} from "./commands";

<<<<<<< HEAD
export function allKeymaps(parserFeatures: CommonmarkParserFeatures): Plugin[] {
    const codeBlockKeymap = keymap({
        "Tab": indentCodeBlockLinesCommand,
        "Shift-Tab": deindentCodeBlockLinesCommand,
        "Mod-]": indentCodeBlockLinesCommand,
        "Mod-[": deindentCodeBlockLinesCommand,
    });

=======
export function allKeymaps(
    schema: Schema,
    parserFeatures: CommonmarkParserFeatures
): Plugin[] {
>>>>>>> 68ff7257
    const tableKeymap = keymap({
        ...bindLetterKeymap("Mod-e", insertTableCommand),
        "Mod-Enter": moveSelectionAfterTableCommand,
        "Shift-Enter": moveSelectionAfterTableCommand,
        "Enter": moveToNextCellCommand,
        "Backspace": removeTableContentCommand,
        "Delete": removeTableContentCommand,
        "Mod-Backspace": removeTableContentCommand,
        "Mod-Delete": removeTableContentCommand,
        "Tab": moveToNextCellCommand,
        "Shift-Tab": moveToPreviousCellCommand,
    });

    const richTextKeymap = keymap({
        ...bindLetterKeymap("Mod-z", undo),
        ...bindLetterKeymap("Mod-y", redo),
        ...bindLetterKeymap("Mod-Shift-z", redo),
        "Backspace": undoInputRule,
        "Enter": splitListItem(schema.nodes.list_item),
        "Tab": sinkListItem(schema.nodes.list_item),
        "Shift-Tab": liftListItem(schema.nodes.list_item),
        "Mod-Enter": exitBlockCommand,
        "Shift-Enter": exitBlockCommand,
        ...bindLetterKeymap("Mod-b", toggleMark(schema.marks.strong)),
        ...bindLetterKeymap("Mod-i", toggleMark(schema.marks.em)),
        ...bindLetterKeymap("Mod-l", insertLinkCommand),
        ...bindLetterKeymap("Ctrl-q", wrapIn(schema.nodes.blockquote)),
        ...bindLetterKeymap("Mod-k", toggleMark(schema.marks.code)),
        ...bindLetterKeymap("Mod-g", insertImageCommand),
        ...bindLetterKeymap("Ctrl-g", insertImageCommand),
        ...bindLetterKeymap("Mod-o", wrapIn(schema.nodes.ordered_list)),
        ...bindLetterKeymap("Mod-u", wrapIn(schema.nodes.bullet_list)),
        ...bindLetterKeymap("Mod-h", toggleHeadingLevel()),
        ...bindLetterKeymap("Mod-r", insertHorizontalRuleCommand),
        ...bindLetterKeymap("Mod-m", setBlockType(schema.nodes.code_block)),
        // users expect to be able to leave certain blocks/marks using the arrow keys
        "ArrowRight": exitInclusiveMarkCommand,
        "ArrowDown": exitCode,
    });

    const keymaps = [richTextKeymap, keymap(baseKeymap), codeBlockKeymap];

    if (parserFeatures.tables) {
        keymaps.unshift(tableKeymap);
    }

    return keymaps;
}<|MERGE_RESOLUTION|>--- conflicted
+++ resolved
@@ -33,8 +33,10 @@
     toggleHeadingLevel,
 } from "./commands";
 
-<<<<<<< HEAD
-export function allKeymaps(parserFeatures: CommonmarkParserFeatures): Plugin[] {
+export function allKeymaps(
+    schema: Schema,
+    parserFeatures: CommonmarkParserFeatures
+): Plugin[] {
     const codeBlockKeymap = keymap({
         "Tab": indentCodeBlockLinesCommand,
         "Shift-Tab": deindentCodeBlockLinesCommand,
@@ -42,12 +44,6 @@
         "Mod-[": deindentCodeBlockLinesCommand,
     });
 
-=======
-export function allKeymaps(
-    schema: Schema,
-    parserFeatures: CommonmarkParserFeatures
-): Plugin[] {
->>>>>>> 68ff7257
     const tableKeymap = keymap({
         ...bindLetterKeymap("Mod-e", insertTableCommand),
         "Mod-Enter": moveSelectionAfterTableCommand,
