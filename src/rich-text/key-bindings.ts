import {
    toggleMark,
    wrapIn,
    setBlockType,
    baseKeymap,
} from "prosemirror-commands";
import { redo, undo } from "prosemirror-history";
import { undoInputRule } from "prosemirror-inputrules";
import { Schema } from "prosemirror-model";
import {
    liftListItem,
    sinkListItem,
    splitListItem,
} from "prosemirror-schema-list";
import type { Plugin } from "prosemirror-state";
import { caseNormalizeKeymap } from "../shared/prosemirror-plugins/case-normalize-keymap";
import type { CommonmarkParserFeatures } from "../shared/view";
import {
    insertRichTextLinkCommand,
    insertRichTextImageCommand,
    insertRichTextHorizontalRuleCommand,
    exitBlockCommand,
    removeTableContentCommand,
    moveToNextCellCommand,
    moveToPreviousCellCommand,
    moveSelectionAfterTableCommand,
    insertRichTextTableCommand,
    indentCodeBlockLinesCommand,
    unindentCodeBlockLinesCommand,
    toggleHeadingLevel,
    toggleTagLinkCommand,
    toggleList,
    splitCodeBlockAtStartOfDoc,
    exitInclusiveMarkCommand,
<<<<<<< HEAD
    escapeUnselectableCommandDown, escapeUnselectableCommandUp,
=======
    escapeUnselectableCommand,
    openCodeBlockLanguagePicker,
>>>>>>> 9c9f9462
} from "./commands";

export function allKeymaps(
    schema: Schema,
    parserFeatures: CommonmarkParserFeatures
): Plugin[] {
    const codeBlockKeymap = caseNormalizeKeymap({
        "Tab": indentCodeBlockLinesCommand,
        "Shift-Tab": unindentCodeBlockLinesCommand,
        "Mod-]": indentCodeBlockLinesCommand,
        "Mod-[": unindentCodeBlockLinesCommand,
        "Enter": splitCodeBlockAtStartOfDoc,
        "Mod-;": openCodeBlockLanguagePicker,
    });

    const tableKeymap = caseNormalizeKeymap({
        "Mod-e": insertRichTextTableCommand,
        "Mod-Enter": moveSelectionAfterTableCommand,
        "Shift-Enter": moveSelectionAfterTableCommand,
        "Enter": moveToNextCellCommand,
        "Backspace": removeTableContentCommand,
        "Delete": removeTableContentCommand,
        "Mod-Backspace": removeTableContentCommand,
        "Mod-Delete": removeTableContentCommand,
        "Tab": moveToNextCellCommand,
        "Shift-Tab": moveToPreviousCellCommand,
    });

    const richTextKeymap = caseNormalizeKeymap({
        "Mod-z": undo,
        "Mod-y": redo,
        "Shift-Mod-z": redo,
        "Backspace": undoInputRule,
        "Enter": splitListItem(schema.nodes.list_item),
        "Tab": sinkListItem(schema.nodes.list_item),
        "Shift-Tab": liftListItem(schema.nodes.list_item),
        "Mod-Enter": exitBlockCommand,
        "Shift-Enter": exitBlockCommand,
        "Mod-b": toggleMark(schema.marks.strong),
        "Mod-i": toggleMark(schema.marks.em),
        "Mod-l": insertRichTextLinkCommand,
        "Ctrl-q": wrapIn(schema.nodes.blockquote),
        "Mod-k": toggleMark(schema.marks.code),
        "Mod-g": insertRichTextImageCommand,
        "Ctrl-g": insertRichTextImageCommand,
        "Mod-o": toggleList(schema.nodes.ordered_list, schema.nodes.list_item),
        "Mod-u": toggleList(schema.nodes.bullet_list, schema.nodes.list_item),
        "Mod-h": toggleHeadingLevel(),
        "Mod-r": insertRichTextHorizontalRuleCommand,
        "Mod-m": setBlockType(schema.nodes.code_block),
        "Mod-[": toggleTagLinkCommand(parserFeatures.tagLinks, false),
        "Mod-]": toggleTagLinkCommand(parserFeatures.tagLinks, true),
        "Mod-/": wrapIn(schema.nodes.spoiler),
        "Mod-,": toggleMark(schema.marks.sub),
        "Mod-.": toggleMark(schema.marks.sup),
        "Mod-'": toggleMark(schema.marks.kbd),
        // exit inline code block using the right arrow key
        "ArrowRight": exitInclusiveMarkCommand,
        "ArrowUp": escapeUnselectableCommandUp,
        "ArrowDown": escapeUnselectableCommandDown,
    });

    const keymaps = [
        richTextKeymap,
        codeBlockKeymap,
        caseNormalizeKeymap(baseKeymap),
    ];

    if (parserFeatures.tables) {
        keymaps.unshift(tableKeymap);
    }

    return keymaps;
}<|MERGE_RESOLUTION|>--- conflicted
+++ resolved
@@ -32,12 +32,8 @@
     toggleList,
     splitCodeBlockAtStartOfDoc,
     exitInclusiveMarkCommand,
-<<<<<<< HEAD
     escapeUnselectableCommandDown, escapeUnselectableCommandUp,
-=======
-    escapeUnselectableCommand,
     openCodeBlockLanguagePicker,
->>>>>>> 9c9f9462
 } from "./commands";
 
 export function allKeymaps(
