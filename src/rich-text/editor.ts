import { history } from "prosemirror-history";
import { MarkdownSerializer } from "prosemirror-markdown";
import { Node as ProseMirrorNode } from "prosemirror-model";
import { EditorState } from "prosemirror-state";
import { Transform } from "prosemirror-transform";
import { EditorView } from "prosemirror-view";
import {
    collapseExternalPlugins,
    combineSchemas,
    ExternalEditorPlugin,
} from "../shared/external-editor-plugin";
import { CodeBlockHighlightPlugin } from "../shared/highlighting/highlight-plugin";
import { error, log } from "../shared/logger";
import { buildMarkdownParser } from "../shared/markdown-parser";
import {
    defaultImageUploadHandler,
    richTextImageUpload,
} from "../shared/prosemirror-plugins/image-upload";
import {
    editableCheck,
    readonlyPlugin,
} from "../shared/prosemirror-plugins/readonly";
import { CodeStringParser } from "../shared/schema";
import { deepMerge } from "../shared/utils";
import {
    BaseView,
    CommonViewOptions,
    defaultParserFeatures,
} from "../shared/view";
import { createMenu } from "./commands";
import { richTextInputRules } from "./inputrules";
import { allKeymaps } from "./key-bindings";
import { stackOverflowMarkdownSerializer } from "./markdown-serializer";
import { CodeBlockView } from "./node-views/code-block";
import { HtmlBlock, HtmlBlockContainer } from "./node-views/html-block";
import { ImageView } from "./node-views/image";
import { TagLink } from "./node-views/tag-link";
import { codePasteHandler } from "./plugins/code-paste-handler";
import { linkPasteHandler } from "./plugins/link-paste-handler";
import { linkPreviewPlugin, LinkPreviewProvider } from "./plugins/link-preview";
import { linkTooltipPlugin } from "./plugins/link-tooltip";
<<<<<<< HEAD
import { placeholderPlugin } from "./plugins/placeholder";
=======
import { plainTextPasteHandler } from "./plugins/plain-text-paste-handler";
>>>>>>> 46521306
import { spoilerToggle } from "./plugins/spoiler-toggle";
import { tables } from "./plugins/tables";
import { richTextSchema } from "./schema";

export interface RichTextOptions extends CommonViewOptions {
    /** Array of LinkPreviewProviders to handle specific link preview urls */
    linkPreviewProviders?: LinkPreviewProvider[];
    codeblockOverrideLanguage?: string;
}

/*
 * Implements an WYSIWYG-style editor. Content will be rendered immediately by prosemirror but the in- and output will still be markdown
 */
export class RichTextEditor extends BaseView {
    private options: RichTextOptions;
    private markdownSerializer: MarkdownSerializer;
    private externalPlugins: ExternalEditorPlugin;

    constructor(target: Node, content: string, options: RichTextOptions = {}) {
        super();
        this.options = deepMerge(RichTextEditor.defaultOptions, options);

        this.externalPlugins = collapseExternalPlugins(
            this.options.externalPlugins
        );

        this.markdownSerializer = stackOverflowMarkdownSerializer(
            this.externalPlugins
        );

        const doc = this.parseContent(content);

        const tagLinkOptions = this.options.parserFeatures.tagLinks;
        this.editorView = new EditorView(
            (node: HTMLElement) => {
                node.classList.add(...this.options.classList);
                target.appendChild(node);
            },
            {
                editable: editableCheck,
                state: EditorState.create({
                    doc: doc,
                    plugins: [
                        history(),
                        ...allKeymaps(this.options.parserFeatures),
                        createMenu(this.options),
                        richTextInputRules(this.options.parserFeatures),
                        linkPreviewPlugin(this.options.linkPreviewProviders),
                        CodeBlockHighlightPlugin(
                            this.options.codeblockOverrideLanguage
                        ),
                        linkTooltipPlugin(this.options.parserFeatures),
                        placeholderPlugin(this.options.placeholderText),
                        richTextImageUpload(
                            this.options.imageUpload,
                            this.options.pluginParentContainer
                        ),
                        readonlyPlugin(),
                        spoilerToggle,
                        tables,
                        codePasteHandler,
                        linkPasteHandler(this.options.parserFeatures),
                        ...this.externalPlugins.plugins,
                        // IMPORTANT: the plainTextPasteHandler must be added after *all* other paste handlers
                        plainTextPasteHandler,
                    ],
                }),
                nodeViews: {
                    code_block(node: ProseMirrorNode) {
                        return new CodeBlockView(node);
                    },
                    image(
                        node: ProseMirrorNode,
                        view: EditorView,
                        getPos: () => number
                    ) {
                        return new ImageView(node, view, getPos);
                    },
                    tagLink(node: ProseMirrorNode) {
                        return new TagLink(node, tagLinkOptions);
                    },
                    html_block: function (node: ProseMirrorNode) {
                        return new HtmlBlock(node);
                    },
                    html_block_container: function (node: ProseMirrorNode) {
                        return new HtmlBlockContainer(node);
                    },
                    ...this.externalPlugins.nodeViews,
                },
                plugins: [],
            }
        );

        log(
            "prosemirror rich-text document",
            this.editorView.state.doc.toJSON().content
        );
    }

    static get defaultOptions(): RichTextOptions {
        return {
            parserFeatures: defaultParserFeatures,
            editorHelpLink: null,
            linkPreviewProviders: [],
            codeblockOverrideLanguage: null,
            menuParentContainer: null,
            imageUpload: {
                handler: defaultImageUploadHandler,
            },
            externalPlugins: [],
        };
    }

    parseContent(content: string): ProseMirrorNode {
        const alteredSchema = combineSchemas(
            richTextSchema,
            this.externalPlugins?.schema
        );

        const markdownParser = buildMarkdownParser(
            this.options.parserFeatures,
            alteredSchema,
            this.externalPlugins
        );

        let doc: ProseMirrorNode;

        try {
            doc = markdownParser.parse(content);
        } catch (e) {
            // there was a catastrophic error! Try not to lose the user's doc...
            error(
                "RichTextEditorConstructor markdownParser.parse",
                "Catastrophic parse error!",
                e
            );

            doc = CodeStringParser.fromSchema(alteredSchema).parseCode(content);

            // manually add an h1 warning to the newly parsed doc
            const tr = new Transform(doc).insert(
                0,
                alteredSchema.node(
                    "heading",
                    { level: 1 },
                    alteredSchema.text(
                        "WARNING! There was an error parsing the document"
                    )
                )
            );

            doc = tr.doc;
        }

        return doc;
    }

    serializeContent(): string {
        return this.markdownSerializer.serialize(this.editorView.state.doc);
    }
}<|MERGE_RESOLUTION|>--- conflicted
+++ resolved
@@ -39,11 +39,8 @@
 import { linkPasteHandler } from "./plugins/link-paste-handler";
 import { linkPreviewPlugin, LinkPreviewProvider } from "./plugins/link-preview";
 import { linkTooltipPlugin } from "./plugins/link-tooltip";
-<<<<<<< HEAD
 import { placeholderPlugin } from "./plugins/placeholder";
-=======
 import { plainTextPasteHandler } from "./plugins/plain-text-paste-handler";
->>>>>>> 46521306
 import { spoilerToggle } from "./plugins/spoiler-toggle";
 import { tables } from "./plugins/tables";
 import { richTextSchema } from "./schema";
