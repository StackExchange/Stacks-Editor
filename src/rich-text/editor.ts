--- conflicted
+++ resolved
@@ -33,13 +33,9 @@
 import { richTextCodePasteHandler } from "../shared/prosemirror-plugins/code-paste-handler";
 import { linkPasteHandler } from "./plugins/link-paste-handler";
 import { linkPreviewPlugin, LinkPreviewProvider } from "./plugins/link-preview";
-<<<<<<< HEAD
-import { linkTooltipPlugin } from "./plugins/link-editor";
 import { linkModClickHandler } from "./plugins/link-mod-click-handler";
-=======
 import { linkEditorPlugin } from "./plugins/link-editor";
 import { placeholderPlugin } from "../shared/prosemirror-plugins/placeholder";
->>>>>>> d29ef9c3
 import { plainTextPasteHandler } from "./plugins/plain-text-paste-handler";
 import { spoilerToggle } from "./plugins/spoiler-toggle";
 import { tables } from "./plugins/tables";
@@ -127,24 +123,16 @@
                         CodeBlockHighlightPlugin(
                             this.options.codeblockOverrideLanguage
                         ),
-<<<<<<< HEAD
-                        linkTooltipPlugin(this.options.parserFeatures),
-                        linkModClickHandler(),
-                        richTextImageUpload(
-                            this.options.imageUpload,
-                            this.options.parserFeatures.validateLink,
-                            this.options.pluginParentContainer
-=======
                         interfaceManagerPlugin(
                             this.options.pluginParentContainer
                         ),
                         linkEditorPlugin(this.options.parserFeatures),
+                        linkModClickHandler(),
                         placeholderPlugin(this.options.placeholderText),
                         richTextImageUpload(
                             this.options.imageUpload,
                             this.options.parserFeatures.validateLink,
                             this.finalizedSchema
->>>>>>> d29ef9c3
                         ),
                         readonlyPlugin(),
                         spoilerToggle,
