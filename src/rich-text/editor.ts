--- conflicted
+++ resolved
@@ -1,9 +1,5 @@
 import { history } from "prosemirror-history";
-<<<<<<< HEAD
-import { MarkdownSerializer } from "prosemirror-markdown";
-=======
 import { MarkdownParser, MarkdownSerializer } from "prosemirror-markdown";
->>>>>>> 4140d667
 import { Node as ProseMirrorNode, Schema } from "prosemirror-model";
 import { EditorState } from "prosemirror-state";
 import { Transform } from "prosemirror-transform";
@@ -27,10 +23,6 @@
     defaultParserFeatures,
     EditorType,
 } from "../shared/view";
-<<<<<<< HEAD
-import { createMenuEntries } from "./commands";
-=======
->>>>>>> 4140d667
 import { richTextInputRules } from "./inputrules";
 import { allKeymaps } from "./key-bindings";
 import { stackOverflowMarkdownSerializer } from "../shared/markdown-serializer";
@@ -48,14 +40,9 @@
 import { tables } from "./plugins/tables";
 import { richTextSchemaSpec } from "./schema";
 import { interfaceManagerPlugin } from "../shared/prosemirror-plugins/interface-manager";
-<<<<<<< HEAD
-import { createMenuPlugin } from "../shared/menu";
-import { ExternalPluginProvider } from "../shared/editor-plugin";
-=======
 import { IExternalPluginProvider } from "../shared/editor-plugin";
 import { createMenuPlugin } from "../shared/menu";
 import { createMenuEntries } from "./commands";
->>>>>>> 4140d667
 
 export interface RichTextOptions extends CommonViewOptions {
     /** Array of LinkPreviewProviders to handle specific link preview urls */
@@ -69,41 +56,29 @@
 export class RichTextEditor extends BaseView {
     private options: RichTextOptions;
     private markdownSerializer: MarkdownSerializer;
-<<<<<<< HEAD
-    private externalPluginProvider: ExternalPluginProvider;
-=======
     private markdownParser: MarkdownParser;
     private finalizedSchema: Schema;
     private externalPluginProvider: IExternalPluginProvider;
->>>>>>> 4140d667
 
     constructor(
         target: Node,
         content: string,
-<<<<<<< HEAD
-        pluginProvider: ExternalPluginProvider,
-=======
         pluginProvider: IExternalPluginProvider,
->>>>>>> 4140d667
         options: RichTextOptions = {}
     ) {
         super();
         this.options = deepMerge(RichTextEditor.defaultOptions, options);
+
         this.externalPluginProvider = pluginProvider;
+
+        this.finalizedSchema = new Schema(
+            this.externalPluginProvider.getFinalizedSchema(richTextSchemaSpec)
+        );
 
         this.markdownSerializer = stackOverflowMarkdownSerializer(
             this.externalPluginProvider
         );
 
-<<<<<<< HEAD
-        this.externalPluginProvider = pluginProvider;
-
-        // this.externalPlugins = collapseExternalPlugins(
-        //     this.options.externalPlugins
-        // );
-
-        this.markdownSerializer = stackOverflowMarkdownSerializer(
-=======
         this.finalizedSchema = new Schema(
             this.externalPluginProvider.getFinalizedSchema(richTextSchemaSpec)
         );
@@ -114,25 +89,10 @@
             this.externalPluginProvider
         );
 
-        this.finalizedSchema = new Schema(
-            this.externalPluginProvider.getFinalizedSchema(richTextSchemaSpec)
-        );
-
-        this.markdownParser = buildMarkdownParser(
-            this.options.parserFeatures,
-            this.finalizedSchema,
->>>>>>> 4140d667
-            this.externalPluginProvider
-        );
-
         const doc = this.parseContent(content);
 
         const menuEntries = this.externalPluginProvider.getFinalizedMenu(
-<<<<<<< HEAD
-            createMenuEntries(this.options),
-=======
             createMenuEntries(this.finalizedSchema, this.options),
->>>>>>> 4140d667
             EditorType.RichText,
             doc.type.schema
         );
@@ -154,11 +114,6 @@
                     doc: doc,
                     plugins: [
                         history(),
-<<<<<<< HEAD
-                        ...allKeymaps(this.options.parserFeatures),
-                        menu,
-                        richTextInputRules(this.options.parserFeatures),
-=======
                         ...allKeymaps(
                             this.finalizedSchema,
                             this.options.parserFeatures
@@ -168,7 +123,6 @@
                             this.finalizedSchema,
                             this.options.parserFeatures
                         ),
->>>>>>> 4140d667
                         linkPreviewPlugin(this.options.linkPreviewProviders),
                         CodeBlockHighlightPlugin(
                             this.options.codeblockOverrideLanguage
@@ -246,19 +200,6 @@
     }
 
     parseContent(content: string): ProseMirrorNode {
-<<<<<<< HEAD
-        const alteredSchema = new Schema(
-            this.externalPluginProvider.getFinalizedSchema(richTextSchemaSpec)
-        );
-
-        const markdownParser = buildMarkdownParser(
-            this.options.parserFeatures,
-            alteredSchema,
-            this.externalPluginProvider
-        );
-
-=======
->>>>>>> 4140d667
         let doc: ProseMirrorNode;
 
         try {
