--- conflicted
+++ resolved
@@ -19,11 +19,6 @@
     showImageUploader,
 } from "../../shared/prosemirror-plugins/image-upload";
 import type { CommonViewOptions } from "../../shared/view";
-<<<<<<< HEAD
-=======
-import { getShortcut } from "../../shared/utils";
-import { LINK_TOOLTIP_KEY } from "../plugins/link-editor";
->>>>>>> d6de2d4b
 import { insertParagraphIfAtDocEnd } from "./helpers";
 import {
     insertTableColumnAfterCommand,
@@ -216,14 +211,7 @@
         showLinkEditor(view, linkUrl, selectedText);
     }
 
-<<<<<<< HEAD
     return valid;
-=======
-    return toggleMark(state.schema.marks.link, { href: linkUrl })(
-        state,
-        dispatch
-    );
->>>>>>> d6de2d4b
 }
 
 /**
