--- conflicted
+++ resolved
@@ -2,17 +2,11 @@
 import { redo, undo } from "prosemirror-history";
 import { Mark, MarkType, NodeType, Schema } from "prosemirror-model";
 import {
-<<<<<<< HEAD
+    Command,
     EditorState,
     TextSelection,
     Transaction,
     Selection,
-=======
-    Command,
-    EditorState,
-    TextSelection,
-    Transaction,
->>>>>>> f6589698
 } from "prosemirror-state";
 import { liftTarget } from "prosemirror-transform";
 import { EditorView } from "prosemirror-view";
@@ -47,10 +41,6 @@
 
 export * from "./tables";
 
-<<<<<<< HEAD
-//TODO
-export function toggleWrapIn(nodeType: NodeType) {
-=======
 /**
  * Builds a command which wraps/unwraps the current selection with the passed in node type
  * @param nodeType the type of node to wrap the selection in
@@ -65,7 +55,6 @@
  *  - return true
  */
 export function toggleWrapIn(nodeType: NodeType): Command {
->>>>>>> f6589698
     const nodeCheck = nodeTypeActive(nodeType);
     const wrapInCommand = wrapIn(nodeType);
 
