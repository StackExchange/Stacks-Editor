import { setBlockType, toggleMark, wrapIn } from "prosemirror-commands";
import { redo, undo } from "prosemirror-history";
import { Mark, MarkType, NodeType, Schema } from "prosemirror-model";
import { EditorState, TextSelection, Transaction } from "prosemirror-state";
import { liftTarget } from "prosemirror-transform";
import { EditorView } from "prosemirror-view";
import {
    addIf,
    dropdownItem,
    dropdownSection,
    makeMenuDropdown,
    makeMenuButton,
    makeMenuLinkEntry,
    MenuBlock,
} from "../../shared/menu";
import {
    imageUploaderEnabled,
    showImageUploader,
} from "../../shared/prosemirror-plugins/image-upload";
import { getCurrentTextNode, getShortcut } from "../../shared/utils";
import type { CommonViewOptions } from "../../shared/view";
<<<<<<< HEAD
import { LINK_TOOLTIP_KEY } from "../plugins/link-editor";
=======
import { showLinkEditor } from "../plugins/link-editor";
>>>>>>> d29ef9c3
import { insertParagraphIfAtDocEnd } from "./helpers";
import {
    insertTableColumnAfterCommand,
    insertTableColumnBeforeCommand,
    insertTableCommand,
    insertTableRowAfterCommand,
    insertTableRowBeforeCommand,
    inTable,
    removeColumnCommand,
    removeRowCommand,
} from "./tables";
import { _t } from "../../shared/localization";

export * from "./tables";

//TODO
function toggleWrapIn(nodeType: NodeType) {
    const nodeCheck = nodeTypeActive(nodeType);
    const wrapInCommand = wrapIn(nodeType);

    return (state: EditorState, dispatch?: (tr: Transaction) => void) => {
        // if the node is not wrapped, go ahead and wrap it
        if (!nodeCheck(state)) {
            return wrapInCommand(state, dispatch);
        }

        const { $from, $to } = state.selection;
        const range = $from.blockRange($to);

        // check if there is a valid target to lift to
        const target = range && liftTarget(range);

        // if we cannot unwrap, return false
        if (target == null) {
            return false;
        }

        if (dispatch) {
            dispatch(state.tr.lift(range, target));
        }

        return true;
    };
}

/**
 * Creates a command that toggles the NodeType of the current node to the passed type
 * @param nodeType The type to toggle to
 * @param attrs? A key-value map of attributes that must be present on this node for it to be toggled off
 */
export function toggleBlockType(
    nodeType: NodeType,
    attrs?: { [key: string]: unknown }
) {
    return (state: EditorState, dispatch: (tr: Transaction) => void) => {
        const nodeCheck = nodeTypeActive(nodeType, attrs);

        // if the node is set, toggle it off
        if (nodeCheck(state)) {
            return setBlockType(state.schema.nodes.paragraph)(state, dispatch);
        }

        const setBlockTypeCommand = setBlockType(nodeType, attrs);
        return setBlockTypeCommand(state, (t) => {
            if (dispatch) {
                // when adding a block node, make sure the user can navigate past it
                dispatch(insertParagraphIfAtDocEnd(t));
            }
        });
    };
}

/**
 * Creates a command that toggles heading and cycles through heading levels
 * @param attrs? A key-value map of attributes that must be present on this node for it to be toggled off
 * @internal
 */
export function toggleHeadingLevel(attrs?: { [key: string]: unknown }) {
    return (state: EditorState, dispatch: (tr: Transaction) => void) => {
        const nodeType = state.schema.nodes.heading;
        const nodeCheck = nodeTypeActive(nodeType, attrs);
        const headingLevel = getHeadingLevel(state);

        // if the node is a heading and is either level 6 or matches the current level, toggle it off
        if (
            nodeCheck(state) &&
            (headingLevel === 6 || headingLevel === attrs?.level)
        ) {
            return setBlockType(state.schema.nodes.paragraph)(state, dispatch);
        }

        const updatedAttrs = !attrs?.level
            ? { ...attrs, level: headingLevel + 1 }
            : attrs;
        const setBlockTypeCommand = setBlockType(nodeType, updatedAttrs);
        return setBlockTypeCommand(state, (t) => {
            if (dispatch) {
                // when adding a block node, make sure the user can navigate past it
                dispatch(insertParagraphIfAtDocEnd(t));
            }
        });
    };
}

/**
 * Returns the first heading level of the current selection
 * @param state The current editor state
 */
function getHeadingLevel(state: EditorState): number {
    const { from, to } = state.selection;
    let level = 0;
    state.doc.nodesBetween(from, to, (node) => {
        if (node.type.name === "heading") {
            level = node.attrs.level as number;
            return true;
        }
    });

    return level;
}

export function insertHorizontalRuleCommand(
    state: EditorState,
    dispatch: (tr: Transaction) => void
): boolean {
    if (inTable(state.schema, state.selection)) {
        return false;
    }

    if (!dispatch) {
        return true;
    }

    const isAtEnd =
        state.doc.content.size - 1 ===
        Math.max(state.selection.from, state.selection.to);
    const isAtBeginning = state.tr.selection.from === 1;

    let tr = state.tr.replaceSelectionWith(
        state.schema.nodes.horizontal_rule.create()
    );

    if (isAtBeginning) {
        tr = tr.insert(0, state.schema.nodes.paragraph.create());
    }

    if (isAtEnd) {
        tr = tr.insert(tr.selection.to, state.schema.nodes.paragraph.create());
    }

    dispatch(tr);
    return true;
}

export function insertImageCommand(
    state: EditorState,
    dispatch: (tr: Transaction) => void,
    view: EditorView
): boolean {
    if (!imageUploaderEnabled(view)) {
        return false;
    }

    if (!dispatch) return true;

    showImageUploader(view);
    return true;
}

/**
 * Inserts a link into the document and opens the link edit tooltip at the cursor
 */
export function insertLinkCommand(
    state: EditorState,
    dispatch: (tr: Transaction) => void,
    view: EditorView
): boolean {
    // never actually toggle the mark, as that is done in the link editor
    // we do want to *pretend* to, as toggleMark checks for validity
    const valid = toggleMark(state.schema.marks.link, { href: null })(
        state,
        null
    );

    if (dispatch && valid) {
        let selectedText: string;
        let linkUrl: string;

        const $anchor = state.selection.$anchor;
        // if selection is empty, but inside link mark, use the link url/text from it
        if (state.selection.empty && $anchor.textOffset) {
            const currentTextNode = getCurrentTextNode(state);
            const mark = currentTextNode.marks.find(
                (m) => m.type === state.schema.marks.link
            );
            if (mark) {
                selectedText = currentTextNode.text;
                linkUrl = mark.attrs.href as string;

                // expand the selection so we're editing the entire link
                const pos = $anchor.pos;
                dispatch(
                    state.tr.setSelection(
                        TextSelection.create(
                            state.doc,
                            pos - $anchor.textOffset,
                            pos - $anchor.textOffset + selectedText.length
                        )
                    )
                );
            }
        } else {
            selectedText =
                state.selection.content().content.firstChild?.textContent ??
                null;
            const linkMatch = /^http(s)?:\/\/\S+$/.exec(selectedText);
            linkUrl = linkMatch?.length > 0 ? linkMatch[0] : "";
        }

        showLinkEditor(view, linkUrl, selectedText);
    }

    return valid;
}

/**
 * Creates an `active` method that returns true if the current selection is/contained in the current block type
 * @param nodeType The type of the node to check for
 * @param attrs? A key-value map of attributes that must be present on this node
 */
function nodeTypeActive(
    nodeType: NodeType,
    attrs?: { [key: string]: unknown }
) {
    return function (state: EditorState) {
        const { from, to } = state.selection;
        let isNodeType = false;
        let passesAttrsCheck = !attrs;

        // check all nodes in the selection for the right type
        state.doc.nodesBetween(from, to, (node) => {
            isNodeType = node.type.name === nodeType.name;
            for (const attr in attrs) {
                passesAttrsCheck = node.attrs[attr] === attrs[attr];
            }

            // stop recursing if the current node is the right type
            return !(isNodeType && passesAttrsCheck);
        });

        return isNodeType && passesAttrsCheck;
    };
}

/**
 * Creates an `active` method that returns true of the current selection has the passed mark
 * @param mark The mark to check for
 */
function markActive(mark: MarkType) {
    return function (state: EditorState) {
        const { from, $from, to, empty } = state.selection;
        if (empty) {
            return !!mark.isInSet(state.storedMarks || $from.marks());
        } else {
            return state.doc.rangeHasMark(from, to, mark);
        }
    };
}

/**
 * Exits an inclusive mark that has been marked as exitable by toggling the mark type
 * and optionally adding a trailing space if the mark is at the end of the document
 */
export function exitInclusiveMarkCommand(
    state: EditorState,
    dispatch: (tr: Transaction) => void
) {
    const $cursor = (<TextSelection>state.selection).$cursor;
    const marks = state.storedMarks || $cursor.marks();

    if (!marks?.length) {
        return false;
    }

    // check if the current mark is exitable
    const exitables = marks.filter((mark) => mark.type.spec.exitable);

    if (!exitables?.length) {
        return false;
    }

    // check if we're at the end of the exitable mark
    const nextNode = $cursor.nodeAfter;
    let endExitables: Mark[];

    let tr = state.tr;

    if (nextNode && nextNode.marks?.length) {
        // marks might be nested, so check each mark
        endExitables = exitables.filter(
            (mark) => !mark.type.isInSet(nextNode.marks)
        );
    } else {
        // no next node, so *all* marks are exitable
        endExitables = exitables;
    }

    if (!endExitables.length) {
        return false;
    }

    if (dispatch) {
        // remove the exitable marks from the cursor
        endExitables.forEach((e) => {
            tr = tr.removeStoredMark(e);
        });

        // if there's no characters to the right of the cursor, add a space
        if (!nextNode) {
            tr = tr.insertText(" ");
        }

        dispatch(tr);
    }

    return true;
}

const tableDropdown = () =>
    makeMenuDropdown(
        "Table",
        _t("commands.table_edit"),
        "table-dropdown",
        (state: EditorState) => inTable(state.schema, state.selection),
        () => false,

        dropdownSection("Column", "columnSection"),
        dropdownItem(
            _t("commands.table_column.remove"),
            removeColumnCommand,
            "remove-column-btn"
        ),
        dropdownItem(
            _t("commands.table_column.insert_before"),
            insertTableColumnBeforeCommand,
            "insert-column-before-btn"
        ),
        dropdownItem(
            _t("commands.table_column.insert_after"),
            insertTableColumnAfterCommand,
            "insert-column-after-btn"
        ),

        dropdownSection("Row", "rowSection"),
        dropdownItem(
            _t("commands.table_row.remove"),
            removeRowCommand,
            "remove-row-btn"
        ),
        dropdownItem(
            _t("commands.table_row.insert_before"),
            insertTableRowBeforeCommand,
            "insert-row-before-btn"
        ),
        dropdownItem(
            _t("commands.table_row.insert_after"),
            insertTableRowAfterCommand,
            "insert-row-after-btn"
        )
    );

const headingDropdown = (schema: Schema) =>
    makeMenuDropdown(
        "Header",
        _t("commands.heading.dropdown", { shortcut: getShortcut("Mod-h") }),
        "heading-dropdown",
        () => true,
        nodeTypeActive(schema.nodes.heading),
        dropdownItem(
            _t("commands.heading.entry", { level: 1 }),
            toggleHeadingLevel({ level: 1 }),
            "h1-btn",
            nodeTypeActive(schema.nodes.heading, { level: 1 }),
            ["fs-body3", "mt8"]
        ),
        dropdownItem(
            _t("commands.heading.entry", { level: 2 }),
            toggleHeadingLevel({ level: 2 }),
            "h2-btn",
            nodeTypeActive(schema.nodes.heading, { level: 2 }),
            ["fs-body2"]
        ),
        dropdownItem(
            _t("commands.heading.entry", { level: 3 }),
            toggleHeadingLevel({ level: 3 }),
            "h3-btn",
            nodeTypeActive(schema.nodes.heading, { level: 3 }),
            ["fs-body1"]
        )
    );

// TODO ensure that all names and priorities match those found in the rich-text editor
/**
 * Creates all menu entries for the commonmark editor
 * @param schema The finalized rich-text schema
 * @param options The options for the editor
 * @internal
 */
export const createMenuEntries = (
    schema: Schema,
    options: CommonViewOptions
): MenuBlock[] => [
    {
        name: "formatting1", // TODO better name?
        priority: 0,
        entries: [
            headingDropdown(schema),
            {
                key: "toggleBold",
                command: toggleMark(schema.marks.strong),
                dom: makeMenuButton(
                    "Bold",
                    _t("commands.bold", { shortcut: getShortcut("Mod-b") }),
                    "bold-btn"
                ),
                active: markActive(schema.marks.strong),
            },
            {
                key: "toggleEmphasis",
                command: toggleMark(schema.marks.em),
                dom: makeMenuButton(
                    "Italic",
                    _t("commands.emphasis", { shortcut: getShortcut("Mod-i") }),
                    "italic-btn"
                ),
                active: markActive(schema.marks.em),
            },
            {
                key: "toggleCode",
                command: toggleMark(schema.marks.code),
                dom: makeMenuButton(
                    "Code",
                    _t("commands.inline_code", {
                        shortcut: getShortcut("Mod-k"),
                    }),
                    "code-btn"
                ),
                active: markActive(schema.marks.code),
            },
            addIf(
                {
                    key: "toggleStrike",
                    command: toggleMark(schema.marks.strike),
                    dom: makeMenuButton(
                        "Strikethrough",
                        _t("commands.strikethrough"),
                        "strike-btn"
                    ),
                    active: markActive(schema.marks.strike),
                },
                options.parserFeatures.extraEmphasis
            ),
        ],
    },
    {
        name: "formatting2", // TODO better name?
        priority: 10,
        entries: [
            {
                key: "toggleLink",
                command: insertLinkCommand,
                dom: makeMenuButton(
                    "Link",
                    _t("commands.link", { shortcut: getShortcut("Mod-l") }),
                    "insert-link-btn"
                ),
            },
            {
                key: "toggleBlockquote",
                command: toggleWrapIn(schema.nodes.blockquote),
                dom: makeMenuButton(
                    "Quote",
                    _t("commands.blockquote", {
                        shortcut: getShortcut("Mod-q"),
                    }),
                    "blockquote-btn"
                ),
                active: nodeTypeActive(schema.nodes.blockquote),
            },
            {
                key: "toggleCodeblock",
                command: toggleBlockType(schema.nodes.code_block),
                dom: makeMenuButton(
                    "Codeblock",
                    _t("commands.code_block", {
                        shortcut: getShortcut("Mod-m"),
                    }),
                    "code-block-btn"
                ),
                active: nodeTypeActive(schema.nodes.code_block),
            },
            addIf(
                {
                    key: "insertImage",
                    command: insertImageCommand,
                    dom: makeMenuButton(
                        "Image",
                        _t("commands.image", {
                            shortcut: getShortcut("Mod-g"),
                        }),
                        "insert-image-btn"
                    ),
                },
                !!options.imageUpload?.handler
            ),
            addIf(
                {
                    key: "insertTable",
                    command: insertTableCommand,
                    dom: makeMenuButton(
                        "Table",
                        _t("commands.table_insert", {
                            shortcut: getShortcut("Mod-e"),
                        }),
                        "insert-table-btn"
                    ),
                    visible: (state: EditorState) =>
                        !inTable(state.schema, state.selection),
                },
                options.parserFeatures.tables
            ),
            addIf(tableDropdown(), options.parserFeatures.tables),
        ],
    },
    {
        name: "formatting3", // TODO better name?
        priority: 20,
        entries: [
            {
                key: "toggleOrderedList",
                command: toggleWrapIn(schema.nodes.ordered_list),
                dom: makeMenuButton(
                    "OrderedList",
                    _t("commands.ordered_list", {
                        shortcut: getShortcut("Mod-o"),
                    }),
                    "numbered-list-btn"
                ),
                active: nodeTypeActive(schema.nodes.ordered_list),
            },
            {
                key: "toggleUnorderedList",
                command: toggleWrapIn(schema.nodes.bullet_list),
                dom: makeMenuButton(
                    "UnorderedList",
                    _t("commands.unordered_list", {
                        shortcut: getShortcut("Mod-u"),
                    }),
                    "bullet-list-btn"
                ),
                active: nodeTypeActive(schema.nodes.bullet_list),
            },
            {
                key: "insertRule",
                command: insertHorizontalRuleCommand,
                dom: makeMenuButton(
                    "HorizontalRule",
                    _t("commands.horizontal_rule", {
                        shortcut: getShortcut("Mod-r"),
                    }),
                    "horizontal-rule-btn"
                ),
            },
        ],
    },
    {
        name: "history",
        priority: 30,
        entries: [
            {
                key: "undo",
                command: undo,
                dom: makeMenuButton(
                    "Undo",
                    _t("commands.undo", { shortcut: getShortcut("Mod-z") }),
                    "undo-btn"
                ),
            },
            {
                key: "redo",
                command: redo,
                dom: makeMenuButton(
                    "Refresh",
                    _t("commands.redo", { shortcut: getShortcut("Mod-y") }),
                    "redo-btn"
                ),
            },
        ],
        visible: () => false,
        classes: ["sm:d-inline-flex"],
    },
    {
        name: "other",
        priority: 40,
        entries: [
            //TODO eventually this will mimic the "help" dropdown in the prod editor
            makeMenuLinkEntry(
                "Help",
                _t("commands.help"),
                options.editorHelpLink,
                "help-link"
            ),
        ],
    },
];<|MERGE_RESOLUTION|>--- conflicted
+++ resolved
@@ -19,11 +19,7 @@
 } from "../../shared/prosemirror-plugins/image-upload";
 import { getCurrentTextNode, getShortcut } from "../../shared/utils";
 import type { CommonViewOptions } from "../../shared/view";
-<<<<<<< HEAD
-import { LINK_TOOLTIP_KEY } from "../plugins/link-editor";
-=======
 import { showLinkEditor } from "../plugins/link-editor";
->>>>>>> d29ef9c3
 import { insertParagraphIfAtDocEnd } from "./helpers";
 import {
     insertTableColumnAfterCommand,
