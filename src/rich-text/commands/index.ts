import { setBlockType, toggleMark, wrapIn } from "prosemirror-commands";
import { redo, undo } from "prosemirror-history";
import { Mark, MarkType, NodeType } from "prosemirror-model";
import {
    EditorState,
    Plugin,
    TextSelection,
    Transaction,
} from "prosemirror-state";
import { liftTarget } from "prosemirror-transform";
import { EditorView } from "prosemirror-view";
import {
    addIf,
    createMenuPlugin,
    dropdownItem,
    dropdownSection,
    makeMenuDropdown,
    makeMenuIcon,
    makeMenuLinkEntry,
    makeMenuSpacerEntry,
} from "../../shared/menu";
import {
    imageUploaderEnabled,
    showImageUploader,
} from "../../shared/prosemirror-plugins/image-upload";
import { richTextSchema as schema } from "../schema";
import type { CommonViewOptions } from "../../shared/view";
<<<<<<< HEAD
=======
import { getShortcut } from "../../shared/utils";
>>>>>>> 1c18a0b3
import { LINK_TOOLTIP_KEY } from "../plugins/link-editor";
import { insertParagraphIfAtDocEnd } from "./helpers";
import {
    insertTableColumnAfterCommand,
    insertTableColumnBeforeCommand,
    insertTableCommand,
    insertTableRowAfterCommand,
    insertTableRowBeforeCommand,
    inTable,
    removeColumnCommand,
    removeRowCommand,
} from "./tables";

export * from "./tables";

//TODO
function toggleWrapIn(nodeType: NodeType) {
    const nodeCheck = nodeTypeActive(nodeType);
    const wrapInCommand = wrapIn(nodeType);

    return (state: EditorState, dispatch?: (tr: Transaction) => void) => {
        // if the node is not wrapped, go ahead and wrap it
        if (!nodeCheck(state)) {
            return wrapInCommand(state, dispatch);
        }

        const { $from, $to } = state.selection;
        const range = $from.blockRange($to);

        // check if there is a valid target to lift to
        const target = range && liftTarget(range);

        // if we cannot unwrap, return false
        if (target == null) {
            return false;
        }

        if (dispatch) {
            dispatch(state.tr.lift(range, target));
        }

        return true;
    };
}

/** Command to set a block type to a paragraph (plain text) */
const setToTextCommand = setBlockType(schema.nodes.paragraph);

/**
 * Creates a command that toggles the NodeType of the current node to the passed type
 * @param nodeType The type to toggle to
 * @param attrs? A key-value map of attributes that must be present on this node for it to be toggled off
 */
export function toggleBlockType(
    nodeType: NodeType,
    attrs?: { [key: string]: unknown }
) {
    return (state: EditorState, dispatch: (tr: Transaction) => void) => {
        const nodeCheck = nodeTypeActive(nodeType, attrs);

        // if the node is set, toggle it off
        if (nodeCheck(state)) {
            return setToTextCommand(state, dispatch);
        }

        const setBlockTypeCommand = setBlockType(nodeType, attrs);
        return setBlockTypeCommand(state, (t) => {
            if (dispatch) {
                // when adding a block node, make sure the user can navigate past it
                dispatch(insertParagraphIfAtDocEnd(t));
            }
        });
    };
}

/**
 * Creates a command that toggles heading and cycles through heading levels
 * @param attrs? A key-value map of attributes that must be present on this node for it to be toggled off
 */
export function toggleHeadingLevel(attrs?: { [key: string]: unknown }) {
    return (state: EditorState, dispatch: (tr: Transaction) => void) => {
        const nodeType = schema.nodes.heading;
        const nodeCheck = nodeTypeActive(nodeType, attrs);
        const headingLevel = getHeadingLevel(state);

        // if the node is a heading and is either level 6 or matches the current level, toggle it off
        if (
            nodeCheck(state) &&
            (headingLevel === 6 || headingLevel === attrs?.level)
        ) {
            return setToTextCommand(state, dispatch);
        }

        const updatedAttrs = !attrs?.level
            ? { ...attrs, level: headingLevel + 1 }
            : attrs;
        const setBlockTypeCommand = setBlockType(nodeType, updatedAttrs);
        return setBlockTypeCommand(state, (t) => {
            if (dispatch) {
                // when adding a block node, make sure the user can navigate past it
                dispatch(insertParagraphIfAtDocEnd(t));
            }
        });
    };
}

/**
 * Returns the first heading level of the current selection
 * @param state The current editor state
 */
function getHeadingLevel(state: EditorState): number {
    const { from, to } = state.selection;
    let level = 0;
    state.doc.nodesBetween(from, to, (node) => {
        if (node.type.name === "heading") {
            level = node.attrs.level as number;
            return true;
        }
    });

    return level;
}

export function insertHorizontalRuleCommand(
    state: EditorState,
    dispatch: (tr: Transaction) => void
): boolean {
    if (inTable(state.selection)) {
        return false;
    }

    if (!dispatch) {
        return true;
    }

    const isAtEnd =
        state.doc.content.size - 1 ===
        Math.max(state.selection.from, state.selection.to);
    const isAtBeginning = state.tr.selection.from === 1;

    let tr = state.tr.replaceSelectionWith(
        schema.nodes.horizontal_rule.create()
    );

    if (isAtBeginning) {
        tr = tr.insert(0, schema.nodes.paragraph.create());
    }

    if (isAtEnd) {
        tr = tr.insert(tr.selection.to, schema.nodes.paragraph.create());
    }

    dispatch(tr);
    return true;
}

export function insertImageCommand(
    state: EditorState,
    dispatch: (tr: Transaction) => void,
    view: EditorView
): boolean {
    if (!imageUploaderEnabled(view)) {
        return false;
    }

    if (!dispatch) return true;

    showImageUploader(view);
    return true;
}

/**
 * Inserts a link into the document and opens the link edit tooltip at the cursor
 */
export function insertLinkCommand(
    state: EditorState,
    dispatch: (tr: Transaction) => void,
    view: EditorView
): boolean {
    if (state.selection.empty) return false;

    let linkUrl = null;

    if (dispatch) {
        const selectedText =
            state.selection.content().content.firstChild?.textContent ?? null;
        const linkMatch = /^http(s)?:\/\/\S+$/.exec(selectedText);
        linkUrl = linkMatch?.length > 0 ? linkMatch[0] : "";

        // wrap the dispatch function so that we can add additional transactions after toggleMark
        const oldDispatch = dispatch;
        dispatch = (tr) => {
            oldDispatch(tr);
            view.dispatch(
                LINK_TOOLTIP_KEY.setEditMode(true, state, view.state.tr)
            );
        };
    }

    return toggleMark(schema.marks.link, { href: linkUrl })(state, dispatch);
}

/**
 * Creates an `active` method that returns true of the current selection is/contained in the current block type
 * @param nodeType The type of the node to check for
 * @param attrs? A key-value map of attributes that must be present on this node
 */
function nodeTypeActive(
    nodeType: NodeType,
    attrs?: { [key: string]: unknown }
) {
    return function (state: EditorState) {
        const { from, to } = state.selection;
        let isNodeType = false;
        let passesAttrsCheck = !attrs;

        // check all nodes in the selection for the right type
        state.doc.nodesBetween(from, to, (node) => {
            isNodeType = node.type.name === nodeType.name;
            for (const attr in attrs) {
                passesAttrsCheck = node.attrs[attr] === attrs[attr];
            }

            // stop recursing if the current node is the right type
            return !(isNodeType && passesAttrsCheck);
        });

        return isNodeType && passesAttrsCheck;
    };
}

/**
 * Creates an `active` method that returns true of the current selection has the passed mark
 * @param mark The mark to check for
 */
function markActive(mark: MarkType) {
    return function (state: EditorState) {
        const { from, $from, to, empty } = state.selection;
        if (empty) {
            return !!mark.isInSet(state.storedMarks || $from.marks());
        } else {
            return state.doc.rangeHasMark(from, to, mark);
        }
    };
}

/**
 * Exits an inclusive mark that has been marked as exitable by toggling the mark type
 * and optionally adding a trailing space if the mark is at the end of the document
 */
export function exitInclusiveMarkCommand(
    state: EditorState,
    dispatch: (tr: Transaction) => void
) {
    const $cursor = (<TextSelection>state.selection).$cursor;
    const marks = state.storedMarks || $cursor.marks();

    if (!marks?.length) {
        return false;
    }

    // check if the current mark is exitable
    const exitables = marks.filter((mark) => mark.type.spec.exitable);

    if (!exitables?.length) {
        return false;
    }

    // check if we're at the end of the exitable mark
    const nextNode = $cursor.nodeAfter;
    let endExitables: Mark[];

    let tr = state.tr;

    if (nextNode && nextNode.marks?.length) {
        // marks might be nested, so check each mark
        endExitables = exitables.filter(
            (mark) => !mark.type.isInSet(nextNode.marks)
        );
    } else {
        // no next node, so *all* marks are exitable
        endExitables = exitables;
    }

    if (!endExitables.length) {
        return false;
    }

    if (dispatch) {
        // remove the exitable marks from the cursor
        endExitables.forEach((e) => {
            tr = tr.removeStoredMark(e);
        });

        // if there's no characters to the right of the cursor, add a space
        if (!nextNode) {
            tr = tr.insertText(" ");
        }

        dispatch(tr);
    }

    return true;
}

const tableDropdown = () =>
    makeMenuDropdown(
        "Table",
        "Edit table",
        "table-dropdown",
        (state: EditorState) => inTable(state.selection),
        () => false,

        dropdownSection("Column", "columnSection"),
        dropdownItem("Remove column", removeColumnCommand, "remove-column-btn"),
        dropdownItem(
            "Insert column before",
            insertTableColumnBeforeCommand,
            "insert-column-before-btn"
        ),
        dropdownItem(
            "Insert column after",
            insertTableColumnAfterCommand,
            "insert-column-after-btn"
        ),

        dropdownSection("Row", "rowSection"),
        dropdownItem("Remove row", removeRowCommand, "remove-row-btn"),
        dropdownItem(
            "Insert row before",
            insertTableRowBeforeCommand,
            "insert-row-before-btn"
        ),
        dropdownItem(
            "Insert row after",
            insertTableRowAfterCommand,
            "insert-row-after-btn"
        )
    );

const headingDropdown = () =>
    makeMenuDropdown(
        "Header",
        `Heading (${getShortcut("Mod-h")})`,
        "heading-dropdown",
        () => true,
        nodeTypeActive(schema.nodes.heading),

        dropdownItem(
            "Heading 1",
            toggleHeadingLevel({ level: 1 }),
            "h1-btn",
            nodeTypeActive(schema.nodes.heading, { level: 1 }),
            ["fs-body3", "mt8"]
        ),
        dropdownItem(
            "Heading 2",
            toggleHeadingLevel({ level: 2 }),
            "h2-btn",
            nodeTypeActive(schema.nodes.heading, { level: 2 }),
            ["fs-body2"]
        ),
        dropdownItem(
            "Heading 3",
            toggleHeadingLevel({ level: 3 }),
            "h3-btn",
            nodeTypeActive(schema.nodes.heading, { level: 3 }),
            ["fs-body1"]
        )
    );

export const createMenu = (options: CommonViewOptions): Plugin =>
    createMenuPlugin(
        [
            headingDropdown(),
            {
                key: "toggleBold",
                command: toggleMark(schema.marks.strong),
                dom: makeMenuIcon(
                    "Bold",
                    `Bold (${getShortcut("Mod-b")})`,
                    "bold-btn"
                ),
                active: markActive(schema.marks.strong),
            },
            {
                key: "toggleEmphasis",
                command: toggleMark(schema.marks.em),
                dom: makeMenuIcon(
                    "Italic",
                    `Italic (${getShortcut("Mod-i")})`,
                    "italic-btn"
                ),
                active: markActive(schema.marks.em),
            },
            {
                key: "toggleCode",
                command: toggleMark(schema.marks.code),
                dom: makeMenuIcon(
                    "Code",
                    `Inline Code (${getShortcut("Mod-k")})`,
                    "code-btn"
                ),
                active: markActive(schema.marks.code),
            },
            addIf(
                {
                    key: "toggleStrike",
                    command: toggleMark(schema.marks.strike),
                    dom: makeMenuIcon(
                        "Strikethrough",
                        "Strikethrough",
                        "strike-btn"
                    ),
                    active: markActive(schema.marks.strike),
                },
                options.parserFeatures.extraEmphasis
            ),
            makeMenuSpacerEntry(),
            {
                key: "toggleLink",
                command: insertLinkCommand,
                dom: makeMenuIcon(
                    "Link",
                    `Link (${getShortcut("Mod-l")})`,
                    "insert-link-btn"
                ),
            },
            {
                key: "toggleBlockquote",
                command: toggleWrapIn(schema.nodes.blockquote),
                dom: makeMenuIcon(
                    "Quote",
                    `Blockquote (${getShortcut("Ctrl-q")})`,
                    "blockquote-btn"
                ),
                active: nodeTypeActive(schema.nodes.blockquote),
            },
            {
                key: "toggleCodeblock",
                command: toggleBlockType(schema.nodes.code_block),
                dom: makeMenuIcon(
                    "Codeblock",
                    `Code block (${getShortcut("Mod-m")})`,
                    "code-block-btn"
                ),
                active: nodeTypeActive(schema.nodes.code_block),
            },
            addIf(
                {
                    key: "insertImage",
                    command: insertImageCommand,
                    dom: makeMenuIcon(
                        "Image",
                        `Image (${getShortcut("Mod-g")})`,
                        "insert-image-btn"
                    ),
                },
                !!options.imageUpload?.handler
            ),
            addIf(
                {
                    key: "insertTable",
                    command: insertTableCommand,
                    dom: makeMenuIcon(
                        "Table",
                        `Table (${getShortcut("Mod-e")})`,
                        "insert-table-btn"
                    ),
                    visible: (state: EditorState) => !inTable(state.selection),
                },
                options.parserFeatures.tables
            ),
            addIf(tableDropdown(), options.parserFeatures.tables),
            makeMenuSpacerEntry(),
            {
                key: "toggleOrderedList",
                command: toggleWrapIn(schema.nodes.ordered_list),
                dom: makeMenuIcon(
                    "OrderedList",
                    `Numbered list (${getShortcut("Mod-o")})`,
                    "numbered-list-btn"
                ),
                active: nodeTypeActive(schema.nodes.ordered_list),
            },
            {
                key: "toggleUnorderedList",
                command: toggleWrapIn(schema.nodes.bullet_list),
                dom: makeMenuIcon(
                    "UnorderedList",
                    `Bulleted list (${getShortcut("Mod-u")})`,
                    "bullet-list-btn"
                ),
                active: nodeTypeActive(schema.nodes.bullet_list),
            },
            {
                key: "insertRule",
                command: insertHorizontalRuleCommand,
                dom: makeMenuIcon(
                    "HorizontalRule",
                    `Horizontal rule (${getShortcut("Mod-r")})`,
                    "horizontal-rule-btn"
                ),
            },
            makeMenuSpacerEntry(() => false, ["sm:d-inline-block"]),
            {
                key: "undo",
                command: undo,
                dom: makeMenuIcon(
                    "Undo",
                    `Undo (${getShortcut("Mod-z")})`,
                    "undo-btn",
                    ["sm:d-inline-block"]
                ),
                visible: () => false,
            },
            {
                key: "redo",
                command: redo,
                dom: makeMenuIcon(
                    "Refresh",
                    `Redo (${getShortcut("Mod-y")})`,
                    "redo-btn",
                    ["sm:d-inline-block"]
                ),
                visible: () => false,
            },
            makeMenuSpacerEntry(),
            //TODO eventually this will mimic the "help" dropdown in the prod editor
            makeMenuLinkEntry("Help", "Help", options.editorHelpLink),
        ],
        options.menuParentContainer
    );<|MERGE_RESOLUTION|>--- conflicted
+++ resolved
@@ -25,10 +25,7 @@
 } from "../../shared/prosemirror-plugins/image-upload";
 import { richTextSchema as schema } from "../schema";
 import type { CommonViewOptions } from "../../shared/view";
-<<<<<<< HEAD
-=======
 import { getShortcut } from "../../shared/utils";
->>>>>>> 1c18a0b3
 import { LINK_TOOLTIP_KEY } from "../plugins/link-editor";
 import { insertParagraphIfAtDocEnd } from "./helpers";
 import {
