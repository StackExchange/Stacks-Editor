import { setBlockType, toggleMark, wrapIn } from "prosemirror-commands";
import { redo, undo } from "prosemirror-history";
import { Mark, MarkType, NodeType } from "prosemirror-model";
import {
    EditorState,
    Plugin,
    TextSelection,
    Transaction,
} from "prosemirror-state";
import { liftTarget } from "prosemirror-transform";
import { EditorView } from "prosemirror-view";
import {
    addIf,
    createMenuPlugin,
    dropdownItem,
    dropdownSection,
    makeMenuDropdown,
    makeMenuIcon,
    makeMenuLinkEntry,
    makeMenuSpacerEntry,
} from "../../shared/menu";
import {
    imageUploaderEnabled,
    showImageUploader,
} from "../../shared/prosemirror-plugins/image-upload";
import { richTextSchema as schema } from "../schema";
import type { CommonViewOptions } from "../../shared/view";
<<<<<<< HEAD
=======
import { getShortcut } from "../../shared/utils";
>>>>>>> 905afed7
import { LINK_TOOLTIP_KEY } from "../plugins/link-editor";
import { insertParagraphIfAtDocEnd } from "./helpers";
import {
    insertTableColumnAfterCommand,
    insertTableColumnBeforeCommand,
    insertTableCommand,
    insertTableRowAfterCommand,
    insertTableRowBeforeCommand,
    inTable,
    removeColumnCommand,
    removeRowCommand,
} from "./tables";

export * from "./tables";

//TODO
function toggleWrapIn(nodeType: NodeType) {
    const nodeCheck = nodeTypeActive(nodeType);
    const wrapInCommand = wrapIn(nodeType);

    return (state: EditorState, dispatch?: (tr: Transaction) => void) => {
        // if the node is not wrapped, go ahead and wrap it
        if (!nodeCheck(state)) {
            return wrapInCommand(state, dispatch);
        }

        const { $from, $to } = state.selection;
        const range = $from.blockRange($to);

        // check if there is a valid target to lift to
        const target = range && liftTarget(range);

        // if we cannot unwrap, return false
        if (target == null) {
            return false;
        }

        if (dispatch) {
            dispatch(state.tr.lift(range, target));
        }

        return true;
    };
}

/** Command to set a block type to a paragraph (plain text) */
const setToTextCommand = setBlockType(schema.nodes.paragraph);

/**
 * Creates a command that toggles the NodeType of the current node to the passed type
 * @param nodeType The type to toggle to
 * @param attrs? A key-value map of attributes that must be present on this node for it to be toggled off
 */
export function toggleBlockType(
    nodeType: NodeType,
    attrs?: { [key: string]: unknown }
) {
    return (state: EditorState, dispatch: (tr: Transaction) => void) => {
        const nodeCheck = nodeTypeActive(nodeType, attrs);

        // if the node is set, toggle it off
        if (nodeCheck(state)) {
            return setToTextCommand(state, dispatch);
        }

        const setBlockTypeCommand = setBlockType(nodeType, attrs);
        return setBlockTypeCommand(state, (t) => {
            if (dispatch) {
                // when adding a block node, make sure the user can navigate past it
                dispatch(insertParagraphIfAtDocEnd(t));
            }
        });
    };
}

/**
 * Creates a command that toggles heading and cycles through heading levels
 * @param attrs? A key-value map of attributes that must be present on this node for it to be toggled off
 * @internal
 */
export function toggleHeadingLevel(attrs?: { [key: string]: unknown }) {
    return (state: EditorState, dispatch: (tr: Transaction) => void) => {
        const nodeType = schema.nodes.heading;
        const nodeCheck = nodeTypeActive(nodeType, attrs);
        const headingLevel = getHeadingLevel(state);

        // if the node is a heading and is either level 6 or matches the current level, toggle it off
        if (
            nodeCheck(state) &&
            (headingLevel === 6 || headingLevel === attrs?.level)
        ) {
            return setToTextCommand(state, dispatch);
        }

        const updatedAttrs = !attrs?.level
            ? { ...attrs, level: headingLevel + 1 }
            : attrs;
        const setBlockTypeCommand = setBlockType(nodeType, updatedAttrs);
        return setBlockTypeCommand(state, (t) => {
            if (dispatch) {
                // when adding a block node, make sure the user can navigate past it
                dispatch(insertParagraphIfAtDocEnd(t));
            }
        });
    };
}

/**
<<<<<<< HEAD
 * Gets the start position of all lines inside code_block nodes in the current selection
 * @param state The current EditorState
 */
function getCodeBlockLinesWithinSelection(state: EditorState): number[] {
    const { from, to } = state.selection;
    const lineStartIndentPos: number[] = [];

    state.doc.nodesBetween(from, to, (node, pos) => {
        if (node.type.name === "code_block") {
            let lineStartPos = pos + 1;
            let lineEndPos;

            node.textContent.split("\n").map((line) => {
                lineEndPos = lineStartPos + line.length;
                // Selection overlaps with line
                const selectionIsWithinLine =
                    // Selection is contained entirely within line
                    (from >= lineStartPos && to <= lineEndPos) ||
                    // Line is contained entirely within selection
                    (lineStartPos >= from && lineEndPos <= to) ||
                    // Selection start is within line
                    (from >= lineStartPos && from <= lineEndPos) ||
                    // Selection end is within line
                    (to >= lineStartPos && to <= lineEndPos);

                if (selectionIsWithinLine) {
                    lineStartIndentPos.push(lineStartPos);
                }

                lineStartPos = lineEndPos + 1;
            });
        }
    });

    return lineStartIndentPos;
}

/**
 * Indents selected line(s) within a code block
 */
export function indentCodeBlockLinesCommand(
    state: EditorState,
    dispatch: (tr: Transaction) => void
): boolean {
    const linesToIndent = getCodeBlockLinesWithinSelection(state);
    const lineCount = linesToIndent.length;

    if (lineCount > 0 && dispatch) {
        let t = state.tr;
        const { from, to } = state.selection;

        const fromIsCodeBlock =
            state.selection.$from.node().type.name === "code_block";

        // indent each line in reverse order so that we don't alter the lines' start positions
        linesToIndent.reverse().forEach((pos) => {
            t = t.insertText("\t", pos);
        });

        t.setSelection(
            TextSelection.create(
                state.apply(t).doc,
                fromIsCodeBlock ? from + 1 : from,
                to + lineCount
            )
        );

        dispatch(t);
    }

    return lineCount > 0;
}

/**
 * De-indents selected line(s) within a code block, if indented
 */
export function deindentCodeBlockLinesCommand(
    state: EditorState,
    dispatch: (tr: Transaction) => void
): boolean {
    const linesToIndent = getCodeBlockLinesWithinSelection(state);
    const lineCount = linesToIndent.length;

    if (lineCount > 0 && dispatch) {
        let t = state.tr;
        const { from, to } = state.selection;
        let deindentedLinesCount = 0;
        const fromIsCodeBlock =
            state.selection.$from.node().type.name === "code_block";

        linesToIndent.reverse().forEach((pos) => {
            const canDeindent = state.doc.textBetween(pos, pos + 1) === "\t";

            if (canDeindent) {
                t = t.insertText("", pos, pos + 1);
                deindentedLinesCount++;
            }
        });

        t.setSelection(
            TextSelection.create(
                state.apply(t).doc,
                fromIsCodeBlock && deindentedLinesCount ? from - 1 : from,
                to - deindentedLinesCount
            )
        );

        dispatch(t);
    }

    return lineCount > 0;
=======
 * Returns the first heading level of the current selection
 * @param state The current editor state
 */
function getHeadingLevel(state: EditorState): number {
    const { from, to } = state.selection;
    let level = 0;
    state.doc.nodesBetween(from, to, (node) => {
        if (node.type.name === "heading") {
            level = node.attrs.level as number;
            return true;
        }
    });

    return level;
>>>>>>> 905afed7
}

export function insertHorizontalRuleCommand(
    state: EditorState,
    dispatch: (tr: Transaction) => void
): boolean {
    if (inTable(state.selection)) {
        return false;
    }

    if (!dispatch) {
        return true;
    }

    const isAtEnd =
        state.doc.content.size - 1 ===
        Math.max(state.selection.from, state.selection.to);
    const isAtBeginning = state.tr.selection.from === 1;

    let tr = state.tr.replaceSelectionWith(
        schema.nodes.horizontal_rule.create()
    );

    if (isAtBeginning) {
        tr = tr.insert(0, schema.nodes.paragraph.create());
    }

    if (isAtEnd) {
        tr = tr.insert(tr.selection.to, schema.nodes.paragraph.create());
    }

    dispatch(tr);
    return true;
}

export function insertImageCommand(
    state: EditorState,
    dispatch: (tr: Transaction) => void,
    view: EditorView
): boolean {
    if (!imageUploaderEnabled(view)) {
        return false;
    }

    if (!dispatch) return true;

    showImageUploader(view);
    return true;
}

/**
 * Inserts a link into the document and opens the link edit tooltip at the cursor
 */
export function insertLinkCommand(
    state: EditorState,
    dispatch: (tr: Transaction) => void,
    view: EditorView
): boolean {
    if (state.selection.empty) return false;

    let linkUrl = null;

    if (dispatch) {
        const selectedText =
            state.selection.content().content.firstChild?.textContent ?? null;
        const linkMatch = /^http(s)?:\/\/\S+$/.exec(selectedText);
        linkUrl = linkMatch?.length > 0 ? linkMatch[0] : "";

        // wrap the dispatch function so that we can add additional transactions after toggleMark
        const oldDispatch = dispatch;
        dispatch = (tr) => {
            oldDispatch(tr);
            view.dispatch(
                LINK_TOOLTIP_KEY.setEditMode(true, state, view.state.tr)
            );
        };
    }

    return toggleMark(schema.marks.link, { href: linkUrl })(state, dispatch);
}

/**
 * Creates an `active` method that returns true of the current selection is/contained in the current block type
 * @param nodeType The type of the node to check for
 * @param attrs? A key-value map of attributes that must be present on this node
 */
function nodeTypeActive(
    nodeType: NodeType,
    attrs?: { [key: string]: unknown }
) {
    return function (state: EditorState) {
        const { from, to } = state.selection;
        let isNodeType = false;
        let passesAttrsCheck = !attrs;

        // check all nodes in the selection for the right type
        state.doc.nodesBetween(from, to, (node) => {
            isNodeType = node.type.name === nodeType.name;
            for (const attr in attrs) {
                passesAttrsCheck = node.attrs[attr] === attrs[attr];
            }

            // stop recursing if the current node is the right type
            return !(isNodeType && passesAttrsCheck);
        });

        return isNodeType && passesAttrsCheck;
    };
}

/**
 * Creates an `active` method that returns true of the current selection has the passed mark
 * @param mark The mark to check for
 */
function markActive(mark: MarkType) {
    return function (state: EditorState) {
        const { from, $from, to, empty } = state.selection;
        if (empty) {
            return !!mark.isInSet(state.storedMarks || $from.marks());
        } else {
            return state.doc.rangeHasMark(from, to, mark);
        }
    };
}

/**
 * Exits an inclusive mark that has been marked as exitable by toggling the mark type
 * and optionally adding a trailing space if the mark is at the end of the document
 */
export function exitInclusiveMarkCommand(
    state: EditorState,
    dispatch: (tr: Transaction) => void
) {
    const $cursor = (<TextSelection>state.selection).$cursor;
    const marks = state.storedMarks || $cursor.marks();

    if (!marks?.length) {
        return false;
    }

    // check if the current mark is exitable
    const exitables = marks.filter((mark) => mark.type.spec.exitable);

    if (!exitables?.length) {
        return false;
    }

    // check if we're at the end of the exitable mark
    const nextNode = $cursor.nodeAfter;
    let endExitables: Mark[];

    let tr = state.tr;

    if (nextNode && nextNode.marks?.length) {
        // marks might be nested, so check each mark
        endExitables = exitables.filter(
            (mark) => !mark.type.isInSet(nextNode.marks)
        );
    } else {
        // no next node, so *all* marks are exitable
        endExitables = exitables;
    }

    if (!endExitables.length) {
        return false;
    }

    if (dispatch) {
        // remove the exitable marks from the cursor
        endExitables.forEach((e) => {
            tr = tr.removeStoredMark(e);
        });

        // if there's no characters to the right of the cursor, add a space
        if (!nextNode) {
            tr = tr.insertText(" ");
        }

        dispatch(tr);
    }

    return true;
}

const tableDropdown = () =>
    makeMenuDropdown(
        "Table",
        "Edit table",
        "table-dropdown",
        (state: EditorState) => inTable(state.selection),
        () => false,

        dropdownSection("Column", "columnSection"),
        dropdownItem("Remove column", removeColumnCommand, "remove-column-btn"),
        dropdownItem(
            "Insert column before",
            insertTableColumnBeforeCommand,
            "insert-column-before-btn"
        ),
        dropdownItem(
            "Insert column after",
            insertTableColumnAfterCommand,
            "insert-column-after-btn"
        ),

        dropdownSection("Row", "rowSection"),
        dropdownItem("Remove row", removeRowCommand, "remove-row-btn"),
        dropdownItem(
            "Insert row before",
            insertTableRowBeforeCommand,
            "insert-row-before-btn"
        ),
        dropdownItem(
            "Insert row after",
            insertTableRowAfterCommand,
            "insert-row-after-btn"
        )
    );

const headingDropdown = () =>
    makeMenuDropdown(
        "Header",
        `Heading (${getShortcut("Mod-h")})`,
        "heading-dropdown",
        () => true,
        nodeTypeActive(schema.nodes.heading),

        dropdownItem(
            "Heading 1",
            toggleHeadingLevel({ level: 1 }),
            "h1-btn",
            nodeTypeActive(schema.nodes.heading, { level: 1 }),
            ["fs-body3", "mt8"]
        ),
        dropdownItem(
            "Heading 2",
            toggleHeadingLevel({ level: 2 }),
            "h2-btn",
            nodeTypeActive(schema.nodes.heading, { level: 2 }),
            ["fs-body2"]
        ),
        dropdownItem(
            "Heading 3",
            toggleHeadingLevel({ level: 3 }),
            "h3-btn",
            nodeTypeActive(schema.nodes.heading, { level: 3 }),
            ["fs-body1"]
        )
    );

export const createMenu = (options: CommonViewOptions): Plugin =>
    createMenuPlugin(
        [
            headingDropdown(),
            {
                key: "toggleBold",
                command: toggleMark(schema.marks.strong),
                dom: makeMenuIcon(
                    "Bold",
                    `Bold (${getShortcut("Mod-b")})`,
                    "bold-btn"
                ),
                active: markActive(schema.marks.strong),
            },
            {
                key: "toggleEmphasis",
                command: toggleMark(schema.marks.em),
                dom: makeMenuIcon(
                    "Italic",
                    `Italic (${getShortcut("Mod-i")})`,
                    "italic-btn"
                ),
                active: markActive(schema.marks.em),
            },
            {
                key: "toggleCode",
                command: toggleMark(schema.marks.code),
                dom: makeMenuIcon(
                    "Code",
                    `Inline Code (${getShortcut("Mod-k")})`,
                    "code-btn"
                ),
                active: markActive(schema.marks.code),
            },
            addIf(
                {
                    key: "toggleStrike",
                    command: toggleMark(schema.marks.strike),
                    dom: makeMenuIcon(
                        "Strikethrough",
                        "Strikethrough",
                        "strike-btn"
                    ),
                    active: markActive(schema.marks.strike),
                },
                options.parserFeatures.extraEmphasis
            ),
            makeMenuSpacerEntry(),
            {
                key: "toggleLink",
                command: insertLinkCommand,
                dom: makeMenuIcon(
                    "Link",
                    `Link (${getShortcut("Mod-l")})`,
                    "insert-link-btn"
                ),
            },
            {
                key: "toggleBlockquote",
                command: toggleWrapIn(schema.nodes.blockquote),
                dom: makeMenuIcon(
                    "Quote",
                    `Blockquote (${getShortcut("Ctrl-q")})`,
                    "blockquote-btn"
                ),
                active: nodeTypeActive(schema.nodes.blockquote),
            },
            {
                key: "toggleCodeblock",
                command: toggleBlockType(schema.nodes.code_block),
                dom: makeMenuIcon(
                    "Codeblock",
                    `Code block (${getShortcut("Mod-m")})`,
                    "code-block-btn"
                ),
                active: nodeTypeActive(schema.nodes.code_block),
            },
            addIf(
                {
                    key: "insertImage",
                    command: insertImageCommand,
                    dom: makeMenuIcon(
                        "Image",
                        `Image (${getShortcut("Mod-g")})`,
                        "insert-image-btn"
                    ),
                },
                !!options.imageUpload?.handler
            ),
            addIf(
                {
                    key: "insertTable",
                    command: insertTableCommand,
                    dom: makeMenuIcon(
                        "Table",
                        `Table (${getShortcut("Mod-e")})`,
                        "insert-table-btn"
                    ),
                    visible: (state: EditorState) => !inTable(state.selection),
                },
                options.parserFeatures.tables
            ),
            addIf(tableDropdown(), options.parserFeatures.tables),
            makeMenuSpacerEntry(),
            {
                key: "toggleOrderedList",
                command: toggleWrapIn(schema.nodes.ordered_list),
                dom: makeMenuIcon(
                    "OrderedList",
                    `Numbered list (${getShortcut("Mod-o")})`,
                    "numbered-list-btn"
                ),
                active: nodeTypeActive(schema.nodes.ordered_list),
            },
            {
                key: "toggleUnorderedList",
                command: toggleWrapIn(schema.nodes.bullet_list),
                dom: makeMenuIcon(
                    "UnorderedList",
                    `Bulleted list (${getShortcut("Mod-u")})`,
                    "bullet-list-btn"
                ),
                active: nodeTypeActive(schema.nodes.bullet_list),
            },
            {
                key: "insertRule",
                command: insertHorizontalRuleCommand,
                dom: makeMenuIcon(
                    "HorizontalRule",
                    `Horizontal rule (${getShortcut("Mod-r")})`,
                    "horizontal-rule-btn"
                ),
            },
            makeMenuSpacerEntry(() => false, ["sm:d-inline-block"]),
            {
                key: "undo",
                command: undo,
                dom: makeMenuIcon(
                    "Undo",
                    `Undo (${getShortcut("Mod-z")})`,
                    "undo-btn",
                    ["sm:d-inline-block"]
                ),
                visible: () => false,
            },
            {
                key: "redo",
                command: redo,
                dom: makeMenuIcon(
                    "Refresh",
                    `Redo (${getShortcut("Mod-y")})`,
                    "redo-btn",
                    ["sm:d-inline-block"]
                ),
                visible: () => false,
            },
            makeMenuSpacerEntry(),
            //TODO eventually this will mimic the "help" dropdown in the prod editor
            makeMenuLinkEntry("Help", "Help", options.editorHelpLink),
        ],
        options.menuParentContainer
    );<|MERGE_RESOLUTION|>--- conflicted
+++ resolved
@@ -25,10 +25,7 @@
 } from "../../shared/prosemirror-plugins/image-upload";
 import { richTextSchema as schema } from "../schema";
 import type { CommonViewOptions } from "../../shared/view";
-<<<<<<< HEAD
-=======
 import { getShortcut } from "../../shared/utils";
->>>>>>> 905afed7
 import { LINK_TOOLTIP_KEY } from "../plugins/link-editor";
 import { insertParagraphIfAtDocEnd } from "./helpers";
 import {
@@ -137,7 +134,6 @@
 }
 
 /**
-<<<<<<< HEAD
  * Gets the start position of all lines inside code_block nodes in the current selection
  * @param state The current EditorState
  */
@@ -249,7 +245,9 @@
     }
 
     return lineCount > 0;
-=======
+}
+
+/**
  * Returns the first heading level of the current selection
  * @param state The current editor state
  */
@@ -264,7 +262,6 @@
     });
 
     return level;
->>>>>>> 905afed7
 }
 
 export function insertHorizontalRuleCommand(
