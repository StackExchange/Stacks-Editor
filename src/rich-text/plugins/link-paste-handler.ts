import { Plugin, EditorState } from "prosemirror-state";
import { EditorView } from "prosemirror-view";
import { Node, Schema } from "prosemirror-model";
import { CommonmarkParserFeatures } from "../../shared/view";

function isInlineCode(state: EditorState): boolean {
    const { from, $from, to, empty } = state.selection;
    const schema = state.schema as Schema;
    if (!empty) {
        return state.doc.rangeHasMark(from, to, schema.marks.code);
    }

    return !!schema.marks.code.isInSet(state.storedMarks || $from.marks());
}

/** Plugin that detects if a URL is being pasted in and automatically formats it as a link */
export const linkPasteHandler = (features: CommonmarkParserFeatures) =>
    new Plugin({
        props: {
            handlePaste(view: EditorView, event: ClipboardEvent) {
                const selectedNode = view.state.selection.$from.node();
                if (selectedNode.type.name === "code_block") {
                    // We don't need to do anything special to handle pasting into code blocks
                    // except to avoid overriding that default behavior.
                    return false;
                }

                const link = event.clipboardData.getData("text/plain");

                // ensure what we're pasting is actually some sort of uri in addtion to if it passes link validation
                if (
                    !link ||
                    !/^.+?:\/\//.test(link) ||
                    !features.validateLink(link)
                ) {
                    return false;
                }

                if (isInlineCode(view.state)) {
                    // TODO: Would be nice to support smarter pasting into inline code in general.
                    // This supports the bare minimum (not breaking the inline block if we're pasting a link in)
                    // But any other pasting into inline code ends up breaking its styling.
                    view.dispatch(view.state.tr.insertText(link));
                } else {
                    let linkText = link;

                    if (!view.state.tr.selection.empty) {
                        const selection = view.state.tr.selection;
                        let selectedText = "";
                        view.state.doc.nodesBetween(
                            selection.from,
                            selection.to,
                            (node, position) => {
                                if (!node.isText) {
                                    return;
                                }

                                const start = Math.max(
                                    0,
                                    selection.from - position
                                );
                                const end = Math.max(
                                    0,
                                    selection.to - position
                                );
                                selectedText += node.textBetween(start, end);
                            }
                        );

<<<<<<< HEAD
                            const start = Math.max(
                                0,
                                selection.from - position
                            );
                            const end = Math.max(0, selection.to - position);
                            selectedText += node.textBetween(start, end);
=======
                        if (selectedText) {
                            linkText = selectedText;
>>>>>>> ecca9101
                        }
                    }

<<<<<<< HEAD
                const schema = view.state.schema as Schema;
                const linkAttrs = {
                    href: link,
                    markup: linkText === link ? "linkify" : null,
                };
=======
                    const schema = view.state.schema as Schema;
                    const linkAttrs = {
                        href: link,
                        markup: linkText === link ? "linkify" : null,
                    };
>>>>>>> ecca9101

                    const node: Node = schema.text(linkText, [
                        schema.marks.link.create(linkAttrs),
                    ]);

                    view.dispatch(
                        view.state.tr.replaceSelectionWith(node, false)
                    );
                }

                return true;
            },
        },
    });<|MERGE_RESOLUTION|>--- conflicted
+++ resolved
@@ -67,33 +67,16 @@
                             }
                         );
 
-<<<<<<< HEAD
-                            const start = Math.max(
-                                0,
-                                selection.from - position
-                            );
-                            const end = Math.max(0, selection.to - position);
-                            selectedText += node.textBetween(start, end);
-=======
                         if (selectedText) {
                             linkText = selectedText;
->>>>>>> ecca9101
                         }
                     }
 
-<<<<<<< HEAD
-                const schema = view.state.schema as Schema;
-                const linkAttrs = {
-                    href: link,
-                    markup: linkText === link ? "linkify" : null,
-                };
-=======
                     const schema = view.state.schema as Schema;
                     const linkAttrs = {
                         href: link,
                         markup: linkText === link ? "linkify" : null,
                     };
->>>>>>> ecca9101
 
                     const node: Node = schema.text(linkText, [
                         schema.marks.link.create(linkAttrs),
