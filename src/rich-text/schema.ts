import { MarkSpec, NodeSpec, Schema, SchemaSpec } from "prosemirror-model";
import { _t } from "../shared/localization";

//TODO this relies on Stacks classes, should we abstract?

/** Base rich-text schema; heavily inspired by prosemirror-markdown's schema */

const nodes: {
    [name: string]: NodeSpec;
} = {
    doc: {
        content: "block+",
    },

    paragraph: {
        content: "inline*",
        group: "block",
        parseDOM: [{ tag: "p" }],
        toDOM() {
            return ["p", 0];
        },
    },

    /** IMPORTANT: This needs be be set _before_ blockquote below, since they share the same tag in parseDOM */
    spoiler: {
        content: "block+",
        group: "block",
        attrs: { revealed: { default: false } },
        parseDOM: [
            {
                tag: "blockquote.spoiler",
                getAttrs(node: HTMLElement) {
                    return {
                        revealed: node.classList.contains("is-visible"),
                    };
                },
            },
        ],
        toDOM(node) {
            return [
                "blockquote",
                {
                    "class":
                        "spoiler" + (node.attrs.revealed ? " is-visible" : ""),
                    "data-spoiler": _t("nodes.spoiler_reveal_text"),
                },
                0,
            ];
        },
    },

    blockquote: {
        content: "block+",
        group: "block",
        parseDOM: [{ tag: "blockquote" }],
        toDOM() {
            return ["blockquote", 0];
        },
    },

    horizontal_rule: {
        group: "block",
        parseDOM: [{ tag: "hr" }],
        toDOM() {
            return ["div", ["hr"]];
        },
    },

    heading: {
        attrs: { level: { default: 1 } },
        content: "inline*",
        group: "block",
        defining: true,
        parseDOM: [
            { tag: "h1", attrs: { level: 1 } },
            { tag: "h2", attrs: { level: 2 } },
            { tag: "h3", attrs: { level: 3 } },
            { tag: "h4", attrs: { level: 4 } },
            { tag: "h5", attrs: { level: 5 } },
            { tag: "h6", attrs: { level: 6 } },
        ],
        toDOM(node) {
            return ["h" + <string>node.attrs.level, 0];
        },
    },

    code_block: {
        content: "text*",
        group: "block",
        code: true,
        defining: true,
        marks: "",
        attrs: {
            params: { default: "" },
            detectedHighlightLanguage: { default: "" },
            isEditingProcessor: { default: false },
        },
        parseDOM: [
            {
                tag: "pre",
                preserveWhitespace: "full",
                getAttrs: (node: HTMLElement) => ({
                    params: node.getAttribute("data-params") || "",
                }),
            },
        ],
        toDOM(node) {
            return [
                "pre",
                node.attrs.params
                    ? { "data-params": node.attrs.params as string }
                    : {},
                ["code", 0],
            ];
        },
    },

    ordered_list: {
        content: "list_item+",
        group: "block",
        attrs: { order: { default: 1 }, tight: { default: false } },
        parseDOM: [
            {
                tag: "ol",
                getAttrs(dom: HTMLElement) {
                    return {
                        order: dom.hasAttribute("start")
                            ? +dom.getAttribute("start")
                            : 1,
                        tight: dom.hasAttribute("data-tight"),
                    };
                },
            },
        ],
        toDOM(node) {
            return [
                "ol",
                {
                    "start":
                        node.attrs.order === 1
                            ? null
                            : String(node.attrs.order),
                    "data-tight": node.attrs.tight ? "true" : null,
                },
                0,
            ];
        },
    },

    bullet_list: {
        content: "list_item+",
        group: "block",
        attrs: { tight: { default: false } },
        parseDOM: [
            {
                tag: "ul",
                getAttrs: (dom: HTMLElement) => ({
                    tight: dom.hasAttribute("data-tight"),
                }),
            },
        ],
        toDOM(node) {
            return [
                "ul",
                { "data-tight": node.attrs.tight ? "true" : null },
                0,
            ];
        },
    },

    list_item: {
        content: "paragraph block*",
        defining: true,
        parseDOM: [{ tag: "li" }],
        toDOM() {
            return ["li", 0];
        },
    },

    text: {
        group: "inline",
    },

    image: {
        inline: true,
        group: "inline",
        draggable: true,
        attrs: {
            src: {},
            alt: { default: null },
            title: { default: null },
            width: { default: null },
            height: { default: null },
        },
        parseDOM: [
            {
                tag: "img[src]",
                getAttrs(dom: HTMLElement) {
                    return {
                        src: dom.getAttribute("src"),
                        title: dom.getAttribute("title"),
                        alt: dom.getAttribute("alt"),
                        height: dom.getAttribute("height"),
                        width: dom.getAttribute("width"),
                    };
                },
            },
        ],
        toDOM(node) {
            return ["img", node.attrs];
        },
    },

    hard_break: {
        inline: true,
        group: "inline",
        selectable: false,
        parseDOM: [{ tag: "br" }],
        toDOM() {
            return ["br"];
        },
    },

    pre: genHtmlBlockNodeSpec("pre"),

    /**
     * Defines an uneditable html_block node; Only appears when a user has written a "complicated" html_block
     * i.e. anything not resembling `<tag>content</tag>` or `<tag />`
     */
    html_block: {
        content: "text*",
        attrs: { content: { default: "" } },
        marks: "_",
        group: "block",
        atom: true,
        inline: false,
        selectable: true,
        // IMPORTANT! Removing this will cause inline content to be "collapsed" upwards, removing the metadata
        defining: true,
        // isolating set true so we don't allow outside content to accidentally enter this node (preserves html inside)
        isolating: true,
        parseDOM: [{ tag: "div.html_block" }],
        toDOM(node) {
            return [
                "div",
                {
                    class: "html_block",
                },
                node.attrs.content,
            ];
        },
    },

    /**
     * Defines an uneditable html_inline node; These should very rarely appear in cases where
     * a user has a "valid", but unpaired html_inline tag (e.g. `test</em>`)
     */
    html_inline: {
        content: "text*",
        attrs: { content: { default: "" } },
        marks: "_",
        group: "inline",
        atom: true,
        inline: true,
        selectable: true,
        // IMPORTANT! Removing this will cause inline content to be "collapsed" upwards, removing the metadata
        defining: true,
        // isolating set true so we don't allow outside content to accidentally enter this node (preserves html inside)
        isolating: true,
        parseDOM: [{ tag: "span.html_inline" }],
        toDOM(node) {
            return [
                "span",
                {
                    class: "html_inline",
                },
                node.attrs.content,
            ];
        },
    },

    /**
     * Represents an `html_block` node that was split by a newline, then put back together post-tokenization.
     * The "content" of the container is editable, but the leading/trailing html is not.
     * e.g `<blockquote>**Test**\n\n_test_</blockquote>` will have the `_test_` editable, but not the `**Test**`
     */
    html_block_container: {
        content: "block*",
        attrs: { contentOpen: { default: "" }, contentClose: { default: "" } },
        marks: "_",
        group: "block",
        inline: false,
        selectable: true,
        // IMPORTANT! Removing this will cause inline content to be "collapsed" upwards, removing the metadata
        defining: true,
        // isolating set true so we don't allow outside content to accidentally enter this node (preserves html inside)
        isolating: true,
    },

    // manually render softbreaks, making sure to mark them
    // so we when parse them back out we can convert back to \n for markdown
    softbreak: {
        content: "inline+",
        attrs: {},
        marks: "_",
        inline: true,
        group: "inline",
        // TODO accurate? necessary?
        parseDOM: [
            {
                tag: "span[softbreak]",
                getAttrs(node: HTMLElement) {
                    return {
                        content: node.innerHTML,
                    };
                },
            },
        ],
        toDOM() {
            return [
                "span",
                {
                    softbreak: "",
                },
                0,
            ];
        },
    },

    table: {
        content: "table_head table_body*",
        isolating: true,
        group: "block",
        selectable: false,
        parseDOM: [{ tag: "table" }],
        toDOM() {
            return [
                "div",
                { class: "s-table-container" },
                ["table", { class: "s-table" }, 0],
            ];
        },
    },

    table_head: {
        content: "table_row",
        isolating: true,
        group: "table_block",
        selectable: false,
        parseDOM: [{ tag: "thead" }],
        toDOM() {
            return ["thead", 0];
        },
    },

    table_body: {
        content: "table_row+",
        isolating: true,
        group: "table_block",
        selectable: false,
        parseDOM: [{ tag: "tbody" }],
        toDOM() {
            return ["tbody", 0];
        },
    },

    table_row: {
        content: "(table_cell | table_header)+",
        isolating: true,
        group: "table_block",
        selectable: false,
        parseDOM: [{ tag: "tr" }],
        toDOM() {
            return ["tr", 0];
        },
    },

    table_cell: {
        content: "inline*",
        isolating: true,
        group: "table_block",
        selectable: false,
        attrs: {
            style: { default: null },
        },
        parseDOM: [
            {
                tag: "td",
                getAttrs(dom: HTMLElement) {
                    const textAlign = dom.style.textAlign;
                    return textAlign
                        ? { style: `text-align: ${textAlign}` }
                        : null;
                },
            },
        ],
        toDOM(node) {
            return ["td", node.attrs, 0];
        },
    },

    table_header: {
        content: "inline*",
        isolating: true,
        group: "table_block",
        selectable: false,
        attrs: {
            style: { default: null },
        },
        parseDOM: [
            {
                tag: "th",
                getAttrs(dom: HTMLElement) {
                    const textAlign = dom.style.textAlign;
                    return textAlign
                        ? { style: `text-align: ${textAlign}` }
                        : null;
                },
            },
        ],
        toDOM(node) {
            return ["th", node.attrs, 0];
        },
    },

    // TODO should this be a mark instead?
    tagLink: {
        content: "text*",
        marks: "", // TODO should it accept marks?
        atom: true, // TODO allow this to be editable
        inline: true,
        group: "inline",
        attrs: {
            tagName: { default: null },
            tagType: { default: "tag" },
        },
    },
};

const marks: {
    [name: string]: MarkSpec;
} = {
    em: {
        parseDOM: [
            { tag: "i" },
            { tag: "em" },
            {
                style: "font-style",
                getAttrs: (value) => value === "italic" && null,
            },
        ],
        toDOM() {
            return ["em"];
        },
    },

    strong: {
        parseDOM: [
            { tag: "b" },
            { tag: "strong" },
            {
                style: "font-weight",
                getAttrs: (value: string) =>
                    /^(bold(er)?|[5-9]\d{2,})$/.test(value) && null,
            },
        ],
        toDOM() {
            return ["strong"];
        },
    },

    link: {
        inclusive: false,
        attrs: {
            href: {},
            title: { default: null },
            referenceType: { default: "" },
            referenceLabel: { default: "" },
        },
        parseDOM: [
            {
                tag: "a[href]",
                getAttrs(dom: HTMLElement) {
                    return {
                        href: dom.getAttribute("href"),
                        title: dom.getAttribute("title"),
                    };
                },
            },
        ],
        toDOM(node) {
            return [
                "a",
                {
                    href: node.attrs.href as string,
                    title: node.attrs.title as string,
                },
            ];
        },
    },

    code: {
        exitable: true,
        inclusive: true,
        parseDOM: [{ tag: "code" }],
        toDOM() {
            return ["code"];
        },
    },

    strike: genHtmlInlineMarkSpec({}, "del", "s", "strike"),

    kbd: genHtmlInlineMarkSpec({ exitable: true, inclusive: true }, "kbd"),

    sup: genHtmlInlineMarkSpec({}, "sup"),

    sub: genHtmlInlineMarkSpec({}, "sub"),
};

// for *every* mark, add in support for the `markup` attribute
// we use this to save the "original" html tag used to create the mark when converting from html markdown
// this is important because a user could use either `<b>` or `<strong>` to create bold, and we want to preserve this when converting back
Object.values(marks).forEach((node) => {
    const attrs = node.attrs || {};
    attrs.markup = { default: "" };
    node.attrs = attrs;
});

// ditto for nodes
Object.entries(nodes).forEach(([k, node]) => {
    if (k === "text") {
        return;
    }

    const attrs = node.attrs || {};
    attrs.markup = { default: "" };
    node.attrs = attrs;
});

/** The complete schema spec used by the rich-text editor */
<<<<<<< HEAD
export const richTextSchemaSpec: SchemaSpec = {
    nodes: nodes,
    marks: marks,
};

/** The complete schema used by the rich-text editor
 * @deprecated All consumers should instead get the schema from EditorState
 */
export const richTextSchema = new Schema(richTextSchemaSpec);

/** All nodes that are considered to be within a table */
export const tableNodes = [
    richTextSchema.nodes.table,
    richTextSchema.nodes.table_head,
    richTextSchema.nodes.table_body,
    richTextSchema.nodes.table_row,
    richTextSchema.nodes.table_cell,
    richTextSchema.nodes.table_header,
];
=======
export const richTextSchemaSpec = {
    nodes: nodes,
    marks: marks,
};
>>>>>>> 4140d667

/**
 * Creates a generic html NodeSpec for a block html tag
 * @param tag The name of the tag to use in the Prosemirror dom
 */
function genHtmlBlockNodeSpec(tag: string): NodeSpec {
    return {
        content: "block+",
        marks: "",
        group: "block",
        inline: false,
        selectable: true,
        toDOM() {
            return [tag, 0];
        },
        parseDOM: [{ tag: tag }],
    };
}

/**
 * Creates a generic html MarkSpec for an inline html tag
 * @param tag The name of the tag to use in the Prosemirror dom
 */
function genHtmlInlineMarkSpec(
    attributes: Record<string, unknown>,
    ...tags: string[]
): MarkSpec {
    return {
        ...attributes,
        toDOM() {
            return [tags[0], 0];
        },
        parseDOM: tags.map((tag) => ({ tag: tag })),
    };
}<|MERGE_RESOLUTION|>--- conflicted
+++ resolved
@@ -538,32 +538,10 @@
 });
 
 /** The complete schema spec used by the rich-text editor */
-<<<<<<< HEAD
-export const richTextSchemaSpec: SchemaSpec = {
-    nodes: nodes,
-    marks: marks,
-};
-
-/** The complete schema used by the rich-text editor
- * @deprecated All consumers should instead get the schema from EditorState
- */
-export const richTextSchema = new Schema(richTextSchemaSpec);
-
-/** All nodes that are considered to be within a table */
-export const tableNodes = [
-    richTextSchema.nodes.table,
-    richTextSchema.nodes.table_head,
-    richTextSchema.nodes.table_body,
-    richTextSchema.nodes.table_row,
-    richTextSchema.nodes.table_cell,
-    richTextSchema.nodes.table_header,
-];
-=======
 export const richTextSchemaSpec = {
     nodes: nodes,
     marks: marks,
 };
->>>>>>> 4140d667
 
 /**
  * Creates a generic html NodeSpec for a block html tag
