--- conflicted
+++ resolved
@@ -1,15 +1,10 @@
 import { Node as ProsemirrorNode } from "prosemirror-model";
-<<<<<<< HEAD
 import { EditorView, NodeView } from "prosemirror-view";
 import {
     getBlockLanguage,
     getLoadedLanguages,
 } from "../../shared/highlighting/highlight-plugin";
-=======
-import { NodeView } from "prosemirror-view";
-import { getBlockLanguage } from "../../shared/highlighting/highlight-plugin";
 import { _t } from "../../shared/localization";
->>>>>>> 859f3156
 import { escapeHTML } from "../../shared/utils";
 
 type getPosParam = boolean | (() => number);
@@ -84,7 +79,6 @@
         $sel.addEventListener("change", (e) => {
             e.stopPropagation();
 
-<<<<<<< HEAD
             const newLang = $sel.value;
 
             view.dispatch(
@@ -104,17 +98,13 @@
 
         if (this.language.autodetected) {
             $sel.value = "auto";
-            // TODO localization
-            $auto.textContent = lang + " (auto)";
+            $auto.textContent = _t("nodes.codeblock_lang_auto", {
+                lang,
+            });
         } else {
             $sel.value = lang;
+            // TODO localization
             $auto.textContent = "auto";
-=======
-        if (autodetectedLanguage) {
-            autodetectedLanguage = _t("nodes.codeblock_lang_auto", {
-                lang: autodetectedLanguage,
-            });
->>>>>>> 859f3156
         }
     }
 
