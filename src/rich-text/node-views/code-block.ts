import { Node as ProsemirrorNode } from "prosemirror-model";
import { EditorView, NodeView } from "prosemirror-view";
<<<<<<< HEAD
import {
    getBlockLanguage,
    getLoadedLanguages,
} from "../../shared/highlighting/highlight-plugin";
=======
import type { IExternalPluginProvider } from "../../shared/editor-plugin";
import { getBlockLanguage } from "../../shared/highlighting/highlight-plugin";
>>>>>>> 88980fe9
import { _t } from "../../shared/localization";
import { escapeHTML, generateRandomId } from "../../shared/utils";

type getPosParam = boolean | (() => number);

type getPosParam = boolean | (() => number);

/**
 * View with <code> wrapping/decorations for code_block nodes
 */
export class CodeBlockView implements NodeView {
    dom: HTMLElement | null;
    contentDOM?: HTMLElement | null;

    private language: ReturnType<CodeBlockView["getLanguageFromBlock"]> = null;

<<<<<<< HEAD
    constructor(node: ProsemirrorNode, view: EditorView, getPos: getPosParam) {
        this.dom = document.createElement("div");
        this.dom.classList.add("ps-relative", "p0", "ws-normal", "ow-normal");

        const rawLanguage = this.getLanguageFromBlock(node);
        this.language = rawLanguage;

        this.dom.innerHTML = escapeHTML`
<pre class="s-code-block"><code class="content-dom"></code></pre>
<div class="s-select s-select__sm ps-absolute t6 r6"><select class="js-lang-select"></select></div>
        `;

        this.contentDOM = this.dom.querySelector(".content-dom");

        this.initializeLanguageSelect(view, getPos);
        this.updateDisplayedLanguage();
=======
    constructor(
        node: ProsemirrorNode,
        view: EditorView,
        getPos: getPosParam,
        private additionalProcessors: IExternalPluginProvider["codeblockProcessors"]
    ) {
        this.dom = document.createElement("div");
        this.dom.classList.add("ps-relative", "p0", "ws-normal", "ow-normal");
        this.render(view, getPos);
        this.contentDOM = this.dom.querySelector(".content-dom");
        this.update(node);
>>>>>>> 88980fe9
    }

    update(node: ProsemirrorNode): boolean {
        // don't allow the node to be changed into anything other than a code_block
        if (node.type.name !== "code_block") {
            return false;
        }

        const rawLanguage = this.getLanguageFromBlock(node);

<<<<<<< HEAD
        if (this.language.raw !== rawLanguage.raw) {
            this.language = rawLanguage;
            this.updateDisplayedLanguage();
=======
        const processorApplies = this.getValidProcessorResult(
            rawLanguage,
            node
        );

        if (processorApplies) {
            this.updateProcessor(node, processorApplies);
        } else {
            this.updateCodeBlock(rawLanguage);
>>>>>>> 88980fe9
        }

        this.toggleView(!!processorApplies, !!node.attrs.isEditingProcessor);

        return true;
    }

<<<<<<< HEAD
    private initializeLanguageSelect(view: EditorView, getPos: getPosParam) {
        const $sel =
            this.dom.querySelector<HTMLSelectElement>(".js-lang-select");

        // add an "auto" dropdown that we can target via JS
        const autoOpt = document.createElement("option");
        autoOpt.textContent = "auto";
        autoOpt.value = "auto";
        autoOpt.className = "js-auto-option";
        $sel.appendChild(autoOpt);

        getLoadedLanguages().forEach((lang) => {
            const opt = document.createElement("option");
            opt.value = lang;
            opt.textContent = lang;
            opt.defaultSelected = lang === this.language.raw;
            $sel.appendChild(opt);
        });
=======
    private render(view: EditorView, getPos: getPosParam) {
        const randomId = generateRandomId();

        this.dom.innerHTML = escapeHTML`
        <div class="ps-absolute t2 r4 fs-fine pe-none us-none fc-black-300 js-language-indicator" contenteditable=false></div>
        <div class="d-flex ps-absolute t0 r0 js-processor-toggle">
            <label class="flex--item mr4" for="js-editor-toggle-${randomId}">
                Edit
            </label>
            <div class="flex--item s-toggle-switch">
                <input class="js-processor-is-editing" id="js-editor-toggle-${randomId}" type="checkbox">
                <div class="s-toggle-switch--indicator"></div>
            </div>
        </div>
        <div class="d-none js-processor-view"></div>
        <pre class="s-code-block js-code-view js-code-mode"><code class="content-dom"></code></pre>`;

        this.contentDOM = this.dom.querySelector(".content-dom");
>>>>>>> 88980fe9

        if (typeof getPos !== "function") {
            return;
        }

<<<<<<< HEAD
        // when the dropdown is changed, update the language on the node
        $sel.addEventListener("change", (e) => {
            e.stopPropagation();
=======
        this.dom
            .querySelector(".js-processor-is-editing")
            .addEventListener("change", (e) => {
                e.stopPropagation();
                const isEditing = !!(e.target as HTMLInputElement).checked;

                const pos = getPos();
                const nodeAttrs = view.state.doc.nodeAt(pos).attrs;
                view.dispatch(
                    view.state.tr.setNodeMarkup(getPos(), null, {
                        ...nodeAttrs,
                        isEditingProcessor: isEditing,
                    })
                );
            });
    }

    /** Switches the view between editor mode and processor mode */
    private toggleView(showProcessor: boolean, showProcessorEdit: boolean) {
        const toggle = (selector: string, show: boolean) =>
            this.dom.querySelector(selector).classList.toggle("d-none", !show);

        toggle(".js-code-view", !showProcessor || showProcessorEdit);
        toggle(".js-processor-toggle", showProcessor);
        toggle(".js-language-indicator", !showProcessor);
        toggle(".js-processor-view", showProcessor && !showProcessorEdit);
    }

    /** Gets the codeblock language from the node */
    private getLanguageFromBlock(node: ProsemirrorNode) {
        let autodetectedLanguage = node.attrs
            .detectedHighlightLanguage as string;
>>>>>>> 88980fe9

            const newLang = $sel.value;

            view.dispatch(
                view.state.tr.setNodeMarkup(getPos(), null, {
                    params: newLang === "auto" ? null : newLang,
                    detectedHighlightLanguage: null,
                })
            );
        });
    }

    private updateDisplayedLanguage() {
        const lang = this.language.raw;
        const $sel =
            this.dom.querySelector<HTMLSelectElement>(".js-lang-select");
        const $auto = $sel.querySelector(".js-auto-option");

        if (this.language.autodetected) {
            $sel.value = "auto";
            $auto.textContent = _t("nodes.codeblock_lang_auto", {
                lang,
            });
        } else {
            $sel.value = lang;
            $auto.textContent = _t("nodes.codeblock_auto");
        }
    }

    private getLanguageFromBlock(node: ProsemirrorNode) {
        const autodetectedLanguage = node.attrs
            .detectedHighlightLanguage as string;

        return {
            raw: autodetectedLanguage || getBlockLanguage(node, "auto"),
            autodetected: !!autodetectedLanguage,
        };
    }

    /** Updates the edit/code view */
    private updateCodeBlock(rawLanguage: string) {
        if (this.language !== rawLanguage) {
            this.dom.querySelector(".js-language-indicator").textContent =
                rawLanguage;
            this.language = rawLanguage;
        }
    }

    /** Updates the processor view */
    private updateProcessor(node: ProsemirrorNode, content: Element) {
        const renderContainer = this.dom.querySelector(".js-processor-view");
        const isEditing = !!node.attrs.isEditingProcessor;

        this.dom
            .querySelector(".js-code-view")
            .classList.toggle("d-none", !isEditing);
        renderContainer.classList.toggle("d-none", isEditing);
        renderContainer.innerHTML = "";
        renderContainer.append(...content.childNodes);

        return true;
    }

    /** Checks all the processors to see if any apply */
    private getValidProcessorResult(
        rawLanguage: string,
        node: ProsemirrorNode
    ): Element | null {
        const renderContainer = document.createElement("div");
        const processors = this.getProcessors(rawLanguage);
        if (!processors.length) {
            return null;
        }

        let appliedProcessor = false;

        for (const processor of processors) {
            appliedProcessor = processor(node.textContent, renderContainer);

            if (appliedProcessor) {
                break;
            }
        }

        return appliedProcessor ? renderContainer : null;
    }

    /** Gets all processors for the specified language string */
    private getProcessors(rawLanguage: string) {
        const processors = [];

        // add in the language specific processors first
        if (rawLanguage in this.additionalProcessors) {
            processors.push(...this.additionalProcessors[rawLanguage]);
        }

        // followed by the generic processors
        if ("*" in this.additionalProcessors) {
            processors.push(...this.additionalProcessors["*"]);
        }

        return processors;
    }
}<|MERGE_RESOLUTION|>--- conflicted
+++ resolved
@@ -1,18 +1,12 @@
 import { Node as ProsemirrorNode } from "prosemirror-model";
 import { EditorView, NodeView } from "prosemirror-view";
-<<<<<<< HEAD
+import type { IExternalPluginProvider } from "../../shared/editor-plugin";
 import {
     getBlockLanguage,
     getLoadedLanguages,
 } from "../../shared/highlighting/highlight-plugin";
-=======
-import type { IExternalPluginProvider } from "../../shared/editor-plugin";
-import { getBlockLanguage } from "../../shared/highlighting/highlight-plugin";
->>>>>>> 88980fe9
 import { _t } from "../../shared/localization";
 import { escapeHTML, generateRandomId } from "../../shared/utils";
-
-type getPosParam = boolean | (() => number);
 
 type getPosParam = boolean | (() => number);
 
@@ -25,24 +19,6 @@
 
     private language: ReturnType<CodeBlockView["getLanguageFromBlock"]> = null;
 
-<<<<<<< HEAD
-    constructor(node: ProsemirrorNode, view: EditorView, getPos: getPosParam) {
-        this.dom = document.createElement("div");
-        this.dom.classList.add("ps-relative", "p0", "ws-normal", "ow-normal");
-
-        const rawLanguage = this.getLanguageFromBlock(node);
-        this.language = rawLanguage;
-
-        this.dom.innerHTML = escapeHTML`
-<pre class="s-code-block"><code class="content-dom"></code></pre>
-<div class="s-select s-select__sm ps-absolute t6 r6"><select class="js-lang-select"></select></div>
-        `;
-
-        this.contentDOM = this.dom.querySelector(".content-dom");
-
-        this.initializeLanguageSelect(view, getPos);
-        this.updateDisplayedLanguage();
-=======
     constructor(
         node: ProsemirrorNode,
         view: EditorView,
@@ -51,10 +27,17 @@
     ) {
         this.dom = document.createElement("div");
         this.dom.classList.add("ps-relative", "p0", "ws-normal", "ow-normal");
-        this.render(view, getPos);
+
+        const rawLanguage = this.getLanguageFromBlock(node);
+        this.language = rawLanguage;
+
+        this.dom.innerHTML = escapeHTML`
+<div class="ps-absolute t2 r4 fs-fine pe-none us-none fc-black-300 js-language-indicator" contenteditable=false>${rawLanguage}</div>
+<pre class="s-code-block"><code class="content-dom"></code></pre>
+        `;
+
         this.contentDOM = this.dom.querySelector(".content-dom");
         this.update(node);
->>>>>>> 88980fe9
     }
 
     update(node: ProsemirrorNode): boolean {
@@ -65,11 +48,6 @@
 
         const rawLanguage = this.getLanguageFromBlock(node);
 
-<<<<<<< HEAD
-        if (this.language.raw !== rawLanguage.raw) {
-            this.language = rawLanguage;
-            this.updateDisplayedLanguage();
-=======
         const processorApplies = this.getValidProcessorResult(
             rawLanguage,
             node
@@ -79,7 +57,6 @@
             this.updateProcessor(node, processorApplies);
         } else {
             this.updateCodeBlock(rawLanguage);
->>>>>>> 88980fe9
         }
 
         this.toggleView(!!processorApplies, !!node.attrs.isEditingProcessor);
@@ -87,26 +64,6 @@
         return true;
     }
 
-<<<<<<< HEAD
-    private initializeLanguageSelect(view: EditorView, getPos: getPosParam) {
-        const $sel =
-            this.dom.querySelector<HTMLSelectElement>(".js-lang-select");
-
-        // add an "auto" dropdown that we can target via JS
-        const autoOpt = document.createElement("option");
-        autoOpt.textContent = "auto";
-        autoOpt.value = "auto";
-        autoOpt.className = "js-auto-option";
-        $sel.appendChild(autoOpt);
-
-        getLoadedLanguages().forEach((lang) => {
-            const opt = document.createElement("option");
-            opt.value = lang;
-            opt.textContent = lang;
-            opt.defaultSelected = lang === this.language.raw;
-            $sel.appendChild(opt);
-        });
-=======
     private render(view: EditorView, getPos: getPosParam) {
         const randomId = generateRandomId();
 
@@ -125,17 +82,11 @@
         <pre class="s-code-block js-code-view js-code-mode"><code class="content-dom"></code></pre>`;
 
         this.contentDOM = this.dom.querySelector(".content-dom");
->>>>>>> 88980fe9
 
         if (typeof getPos !== "function") {
             return;
         }
 
-<<<<<<< HEAD
-        // when the dropdown is changed, update the language on the node
-        $sel.addEventListener("change", (e) => {
-            e.stopPropagation();
-=======
         this.dom
             .querySelector(".js-processor-is-editing")
             .addEventListener("change", (e) => {
@@ -168,7 +119,29 @@
     private getLanguageFromBlock(node: ProsemirrorNode) {
         let autodetectedLanguage = node.attrs
             .detectedHighlightLanguage as string;
->>>>>>> 88980fe9
+
+        // add an "auto" dropdown that we can target via JS
+        const autoOpt = document.createElement("option");
+        autoOpt.textContent = "auto";
+        autoOpt.value = "auto";
+        autoOpt.className = "js-auto-option";
+        $sel.appendChild(autoOpt);
+
+        getLoadedLanguages().forEach((lang) => {
+            const opt = document.createElement("option");
+            opt.value = lang;
+            opt.textContent = lang;
+            opt.defaultSelected = lang === this.language.raw;
+            $sel.appendChild(opt);
+        });
+
+        if (typeof getPos !== "function") {
+            return;
+        }
+
+        // when the dropdown is changed, update the language on the node
+        $sel.addEventListener("change", (e) => {
+            e.stopPropagation();
 
             const newLang = $sel.value;
 
