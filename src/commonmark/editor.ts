--- conflicted
+++ resolved
@@ -11,10 +11,7 @@
     defaultImageUploadHandler,
 } from "../shared/prosemirror-plugins/image-upload";
 import { interfaceManagerPlugin } from "../shared/prosemirror-plugins/interface-manager";
-<<<<<<< HEAD
-=======
 import { placeholderPlugin } from "../shared/prosemirror-plugins/placeholder";
->>>>>>> 68ff7257
 import {
     editableCheck,
     readonlyPlugin,
@@ -80,11 +77,8 @@
                         ),
                         placeholderPlugin(this.options.placeholderText),
                         readonlyPlugin(),
-<<<<<<< HEAD
                         tripleClickHandler(),
-=======
                         ...pluginProvider.plugins.commonmark,
->>>>>>> 68ff7257
                     ],
                 }),
                 plugins: [],
