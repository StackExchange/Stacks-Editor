--- conflicted
+++ resolved
@@ -101,12 +101,7 @@
                         ),
                         commonmarkImageUpload(
                             this.options.imageUpload,
-<<<<<<< HEAD
-                            this.options.parserFeatures.validateLink,
-                            this.options.pluginParentContainer
-=======
                             this.options.parserFeatures.validateLink
->>>>>>> d29ef9c3
                         ),
                         placeholderPlugin(this.options.placeholderText),
                         readonlyPlugin(),
