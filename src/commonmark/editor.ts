import { history } from "prosemirror-history";
import { Node as ProseMirrorNode } from "prosemirror-model";
import { EditorState } from "prosemirror-state";
import { EditorView } from "prosemirror-view";
<<<<<<< HEAD
import { ExternalPluginProvider } from "../shared/editor-plugin";
=======
import { IExternalPluginProvider } from "../shared/editor-plugin";
>>>>>>> 4140d667
import { CodeBlockHighlightPlugin } from "../shared/highlighting/highlight-plugin";
import { log } from "../shared/logger";
import { createMenuPlugin } from "../shared/menu";
import {
    commonmarkImageUpload,
    defaultImageUploadHandler,
} from "../shared/prosemirror-plugins/image-upload";
import { interfaceManagerPlugin } from "../shared/prosemirror-plugins/interface-manager";
import { placeholderPlugin } from "../shared/prosemirror-plugins/placeholder";
import {
    editableCheck,
    readonlyPlugin,
} from "../shared/prosemirror-plugins/readonly";
import { CodeStringParser } from "../shared/schema";
import { deepMerge } from "../shared/utils";
import {
    BaseView,
    CommonViewOptions,
    defaultParserFeatures,
    EditorType,
} from "../shared/view";
import { createMenuEntries } from "./commands";
import { allKeymaps } from "./key-bindings";
import { commonmarkSchema } from "./schema";

export type CommonmarkOptions = CommonViewOptions;

export class CommonmarkEditor extends BaseView {
    private options: CommonmarkOptions;

    constructor(
        target: Node,
        content: string,
<<<<<<< HEAD
        pluginProvider: ExternalPluginProvider,
=======
        pluginProvider: IExternalPluginProvider,
>>>>>>> 4140d667
        options: CommonmarkOptions = {}
    ) {
        super();
        this.options = deepMerge(CommonmarkEditor.defaultOptions, options);

        const menuEntries = pluginProvider.getFinalizedMenu(
<<<<<<< HEAD
            createMenu(this.options),
=======
            createMenuEntries(this.options),
>>>>>>> 4140d667
            EditorType.Commonmark,
            commonmarkSchema
        );

        const menu = createMenuPlugin(
            menuEntries,
            this.options.menuParentContainer
        );

        this.editorView = new EditorView(
            (node: HTMLElement) => {
                node.classList.add(...(this.options.classList || []));
                target.appendChild(node);
            },
            {
                editable: editableCheck,
                state: EditorState.create({
                    doc: this.parseContent(content),
                    plugins: [
                        history(),
                        ...allKeymaps(this.options.parserFeatures),
                        menu,
                        CodeBlockHighlightPlugin(null),
                        interfaceManagerPlugin(
                            this.options.pluginParentContainer
                        ),
                        commonmarkImageUpload(
                            this.options.imageUpload,
                            this.options.parserFeatures.validateLink
                        ),
                        placeholderPlugin(this.options.placeholderText),
                        readonlyPlugin(),
                        ...pluginProvider.plugins.commonmark,
                    ],
                }),
                plugins: [],
            }
        );

        log(
            "prosemirror commonmark document",
            this.editorView.state.doc.toJSON()
        );
    }

    static get defaultOptions(): CommonmarkOptions {
        return {
            // set to null to disable by default
            editorHelpLink: null,
            menuParentContainer: null,
            parserFeatures: defaultParserFeatures,
            placeholderText: null,
            imageUpload: {
                handler: defaultImageUploadHandler,
            },
        };
    }

    parseContent(content: string): ProseMirrorNode {
        return CodeStringParser.fromSchema(commonmarkSchema).parseCode(content);
    }

    serializeContent(): string {
        return CodeStringParser.toString(this.editorView.state.doc);
    }
}<|MERGE_RESOLUTION|>--- conflicted
+++ resolved
@@ -2,11 +2,7 @@
 import { Node as ProseMirrorNode } from "prosemirror-model";
 import { EditorState } from "prosemirror-state";
 import { EditorView } from "prosemirror-view";
-<<<<<<< HEAD
-import { ExternalPluginProvider } from "../shared/editor-plugin";
-=======
 import { IExternalPluginProvider } from "../shared/editor-plugin";
->>>>>>> 4140d667
 import { CodeBlockHighlightPlugin } from "../shared/highlighting/highlight-plugin";
 import { log } from "../shared/logger";
 import { createMenuPlugin } from "../shared/menu";
@@ -40,22 +36,14 @@
     constructor(
         target: Node,
         content: string,
-<<<<<<< HEAD
-        pluginProvider: ExternalPluginProvider,
-=======
         pluginProvider: IExternalPluginProvider,
->>>>>>> 4140d667
         options: CommonmarkOptions = {}
     ) {
         super();
         this.options = deepMerge(CommonmarkEditor.defaultOptions, options);
 
         const menuEntries = pluginProvider.getFinalizedMenu(
-<<<<<<< HEAD
-            createMenu(this.options),
-=======
             createMenuEntries(this.options),
->>>>>>> 4140d667
             EditorType.Commonmark,
             commonmarkSchema
         );
