--- conflicted
+++ resolved
@@ -32,7 +32,6 @@
         "Shift-Mod-z": redo,
         "Tab": indentCommand,
         "Shift-Tab": indentCommand,
-<<<<<<< HEAD
         "Mod-b": boldCommand,
         "Mod-i": emphasisCommand,
         "Mod-l": insertCommonmarkLinkCommand,
@@ -45,38 +44,12 @@
         "Mod-h": headerCommand,
         "Mod-r": insertCommonmarkHorizontalRuleCommand,
         "Mod-m": insertCodeblockCommand,
-        "Mod-[": insertTagLinkCommand(parserFeatures.tagLinks.validate, false),
-        "Mod-]": insertTagLinkCommand(parserFeatures.tagLinks.validate, true),
+        "Mod-[": insertTagLinkCommand(parserFeatures.tagLinks, false),
+        "Mod-]": insertTagLinkCommand(parserFeatures.tagLinks, true),
         "Mod-/": spoilerCommand,
         "Mod-,": subCommand,
         "Mod-.": supCommand,
         "Mod-'": kbdCommand,
-=======
-        ...bindLetterKeymap("Mod-b", boldCommand),
-        ...bindLetterKeymap("Mod-i", emphasisCommand),
-        ...bindLetterKeymap("Mod-l", insertCommonmarkLinkCommand),
-        ...bindLetterKeymap("Ctrl-q", blockquoteCommand),
-        ...bindLetterKeymap("Mod-k", inlineCodeCommand),
-        ...bindLetterKeymap("Mod-g", insertCommonmarkImageCommand),
-        ...bindLetterKeymap("Ctrl-g", insertCommonmarkImageCommand),
-        ...bindLetterKeymap("Mod-o", orderedListCommand),
-        ...bindLetterKeymap("Mod-u", unorderedListCommand),
-        ...bindLetterKeymap("Mod-h", headerCommand),
-        ...bindLetterKeymap("Mod-r", insertCommonmarkHorizontalRuleCommand),
-        ...bindLetterKeymap("Mod-m", insertCodeblockCommand),
-        ...bindLetterKeymap(
-            "Mod-[",
-            insertTagLinkCommand(parserFeatures.tagLinks, false)
-        ),
-        ...bindLetterKeymap(
-            "Mod-]",
-            insertTagLinkCommand(parserFeatures.tagLinks, true)
-        ),
-        ...bindLetterKeymap("Mod-/", spoilerCommand),
-        ...bindLetterKeymap("Mod-,", subCommand),
-        ...bindLetterKeymap("Mod-.", supCommand),
-        ...bindLetterKeymap("Mod-'", kbdCommand),
->>>>>>> df2908b8
         // selectAll selects the outermost node and messes up our other commands
         "Mod-a": selectAllTextCommand,
     });
