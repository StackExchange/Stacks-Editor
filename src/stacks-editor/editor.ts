import { CommonmarkEditor, CommonmarkOptions } from "../commonmark/editor";
import { RichTextEditor, RichTextOptions } from "../rich-text/editor";
import {
    deepMerge,
    startStickyObservers,
    STICKY_OBSERVER_CLASS,
    StickyChangeDetails,
    escapeHTML,
    dispatchEditorEvent,
    generateRandomId,
} from "../shared/utils";
import { View, CommonViewOptions, BaseView, EditorType } from "../shared/view";
import type { Node as ProseMirrorNode } from "prosemirror-model";
import { EditorView } from "prosemirror-view";
import { toggleReadonly } from "../shared/prosemirror-plugins/readonly";
import { _t } from "../shared/localization";
import { log } from "../shared/logger";
import {
    ExternalPluginProvider,
    IExternalPluginProvider,
} from "../shared/editor-plugin";
<<<<<<< HEAD
import { togglePreviewVisibility, previewIsVisible } from "../commonmark/plugins/preview";
=======
import type { Transaction } from "prosemirror-state";
>>>>>>> 00f189bc

//NOTE relies on Stacks classes. Should we separate out so the editor is more agnostic?

/**
 * StacksEditor options that are passed to both editors
 * Any value set on the respective child options objects will override the values set on this object
 */
export interface StacksEditorOptions extends CommonViewOptions {
    /** The editor to show on instantiation */
    defaultView?: EditorType;
    /** The list of classes to add to the backing editor's target */
    targetClassList?: string[];
    /** The specific options to pass to the CommonmarkEditor; overrides any values on the parent options */
    commonmarkOptions?: CommonmarkOptions;
    /** The specific options to pass to the RichTextEditor; overrides any values on the parent options */
    richTextOptions?: RichTextOptions;
}

/**
 * A full editor that wraps and manages the state of both RichText and Commonmark editors
 */
export class StacksEditor implements View {
    /** The element to render this view into */
    private target: HTMLElement;
    /** The element to render the backing view into */
    private innerTarget: HTMLElement;
    /** The element to render the menu into */
    private pluginContainer: HTMLElement;
    /** The current backing view instance */
    private backingView: BaseView;
    /** The fully filled out (passed merged with default) options */
    private options: StacksEditorOptions;
    /** An internal-only, randomly generated id for selector targeting */
    private internalId: string;
    /** Singleton instance of a plugin provider that is passed to backing views */
    private pluginProvider: IExternalPluginProvider;

    private static readonly READONLY_CLASSES = ["s-input__readonly"];

    constructor(
        target: HTMLElement,
        content: string,
        options: StacksEditorOptions = {}
    ) {
        // do a deep merge of the passed options with our default options
        this.options = deepMerge(StacksEditor.defaultOptions, options);
        this.target = target;

        // naively generate a random internalId for this editor instance
        this.internalId = generateRandomId();

        this.innerTarget = document.createElement("div");
        this.target.appendChild(this.innerTarget);

        this.setupPluginContainer();

        this.pluginProvider = new ExternalPluginProvider(
            this.options.editorPlugins,
            this.options
        );

        this.setBackingView(this.options.defaultView, content);

        if (this.options.commonmarkOptions.preview.enabled) {
            // has to be done after backing view is set
            togglePreviewVisibility(this.backingView.editorView, true);
        }
    }

    get editorView(): EditorView {
        return this.backingView?.editorView;
    }

    get content(): string {
        return this.backingView?.content || "";
    }

    set content(value: string) {
        this.backingView.content = value;
    }

    get document(): ProseMirrorNode {
        return this.editorView.state.doc;
    }

    get dom(): Element {
        return this.editorView.dom;
    }

    get readonly(): boolean {
        if (!this.editorView) {
            return false;
        }

        return !this.editorView.editable;
    }

    get currentViewType(): EditorType {
        return this.backingView instanceof RichTextEditor
            ? EditorType.RichText
            : EditorType.Commonmark;
    }

    static get defaultOptions(): StacksEditorOptions {
        const commonClasses = [
            "fl-grow1",
            "outline-none",
            "p12",
            "pt6",
            "w100",
            "s-prose",
            //"s-prose", //TODO re-add once s-prose is the default in Core and we can hardcode here
            // in case this needs to be reference by outside code or e2e tests
            "js-editor",
            // added automatically, but let's be explicit for code clarity
            "ProseMirror",
        ];
        return {
            defaultView: EditorType.RichText,
            targetClassList: [
                "ps-relative",
                "z-base",
                "s-textarea",
                "overflow-auto",
                "hmn2",
                "w100",
                "p0",
                "d-flex",
                "fd-column",
                "s-editor-resizable",
            ],
            parserFeatures: RichTextEditor.defaultOptions.parserFeatures,
            commonmarkOptions: {
                classList: commonClasses,
                preview: {
                    enabled: false,
                },
            },
            richTextOptions: {
                classList: commonClasses,
            },
        };
    }

    focus(): void {
        this.backingView.focus();
    }

    destroy(): void {
        this.backingView.destroy();
    }

    /**
     * Sets the editor view the the passed type
     * @param type The type of editor to set the view to
     */
    setView(type: EditorType): void {
        this.setBackingView(type, null);
    }

    /**
     * Enables the editor view
     */
    enable(): void {
        toggleReadonly(
            false,
            this.editorView.state,
            this.editorView.dispatch.bind(null) as (tr: Transaction) => void
        );
        this.innerTarget.classList.remove(...StacksEditor.READONLY_CLASSES);
    }

    /**
     * Disables the editor view
     */
    disable(): void {
        toggleReadonly(
            true,
            this.editorView.state,
            this.editorView.dispatch.bind(null) as (tr: Transaction) => void
        );

        this.innerTarget.classList.add(...StacksEditor.READONLY_CLASSES);
    }

    /**
     * Reinitializes the editor with a subset of options that are merged into the current options
     * @param options The options that are changing between initializations
     */
    reinitialize(options: StacksEditorOptions = {}): void {
        this.options = deepMerge(this.options, options);
        this.setBackingView(this.currentViewType, this.content);
    }

    /**
     * Sets up the plugin and menu containers at the top of the editor. These are areas set aside for
     * plugins to render their content in a reliable manner. This area cancels mousedown events to keep the editor
     * from blurring and also handles sticking the content to the top of the editor on scroll.
     */
    private setupPluginContainer() {
        // create an area where plugins can be placed
        this.pluginContainer = document.createElement("div");
        this.pluginContainer.className = `py6 bg-inherit btr-sm w100 ps-sticky t0 l0 z-nav s-editor-shadow js-plugin-container ${STICKY_OBSERVER_CLASS}`;

        // create specific area for the editor menu
        const menuTarget = document.createElement("div");
        menuTarget.className = "d-flex overflow-x-auto ai-center px12 py4 pb0";
        this.pluginContainer.appendChild(menuTarget);

        // set the editors' menu containers to be the combo container
        const menuContainerFn = () => menuTarget;
        this.options.menuParentContainer = menuContainerFn;

        // create specific area for the editor menu
        const previewTarget = document.createElement("div");
        previewTarget.className = "py16";
        this.target.appendChild(previewTarget);

        // set the editors' preview containers to be the combo container
        const previewContainerFn = () => previewTarget;
        this.options.commonmarkOptions.preview.parentContainer =
            previewContainerFn;

        // create a specific area for the editor plugins
        const pluginTarget = document.createElement("div");
        this.pluginContainer.appendChild(pluginTarget);

        const pluginContainerFn = () => pluginTarget;
        this.options.pluginParentContainer = pluginContainerFn;

        this.innerTarget.appendChild(this.pluginContainer);

        this.createEditorSwitcher(this.options.defaultView, menuTarget);

        // watch the sticky header and add additional styling when it becomes unstuck
        startStickyObservers(this.innerTarget);
        document.addEventListener(
            "sticky-change",
            (e: CustomEvent<StickyChangeDetails>) => {
                const target = e.detail.target;
                if (!target.classList.contains("js-plugin-container")) {
                    return;
                }

                target.classList.toggle("is-stuck", e.detail.stuck);
            }
        );
    }

    /**
     * Sets the backing editor view to the passed type filled with the passed content
     * @param type The type to set the backing view to
     * @param content The markdown content to fill the editor with
     */
    private setBackingView(type: EditorType, content: string) {
        // save the readonly value and reinstate after swapping the views
        const readonly = this.readonly;

        if (this.backingView) {
            content = content || this.backingView.content;
            this.backingView.destroy();
        }

        // inner editor destroy does not clear the added classes, so reset them here
        this.innerTarget.classList.add(...this.options.targetClassList);

        if (type === EditorType.RichText) {
            this.backingView = new RichTextEditor(
                this.innerTarget,
                content,
                this.pluginProvider,
                deepMerge(this.options, this.options.richTextOptions)
            );
        } else if (type === EditorType.Commonmark) {
            this.backingView = new CommonmarkEditor(
                this.innerTarget,
                content,
                this.pluginProvider,
                deepMerge(this.options, this.options.commonmarkOptions)
            );
        } else {
            throw `Unable to set editor to unknown type: ${EditorType[type]}`;
        }

        // set up focus/blur listeners so we can style the dom to match
        this.backingView.editorView.props.handleDOMEvents = {
            focus: () => {
                this.innerTarget.classList.add("bs-ring", "bc-blue-300");
                return false;
            },
            blur: () => {
                this.innerTarget.classList.remove("bs-ring", "bc-blue-300");
                return false;
            },
        };

        // re-sync the view readonly state / classes
        if (readonly) {
            this.disable();
        } else {
            this.enable();
        }
    }

    /**
     * Creates the button that toggles the backing view type
     * @param defaultItem The type that is set as the default
     * @param menuTarget The container to append the created element to
     */
    private createEditorSwitcher(defaultItem: EditorType, menuTarget: Element) {
        const richCheckedProp =
            defaultItem === EditorType.RichText ? "checked" : "";
        const markCheckedProp =
            defaultItem === EditorType.Commonmark ? "checked" : "";

        const previewEnabled = this.options.commonmarkOptions.preview.enabled;

        const container = document.createElement("div");
        container.className = "flex--item d-flex ai-center ml24 fc-medium";

        container.innerHTML = escapeHTML`<div class="s-btn-group__radio">
    <input type="radio" name="mode-toggle-${this.internalId}"
        id="mode-toggle-rich-${this.internalId}"
        class="js-editor-toggle-btn"
        data-mode="${EditorType.RichText}"
        ${richCheckedProp} />
    <label class="s-btn s-editor-btn px6"
        for="mode-toggle-rich-${this.internalId}"
        title="${_t("menubar.mode_toggle_richtext_title")}">
        <span class="icon-bg iconRichText"></span>
        <span class="v-visible-sr">${_t(
            "menubar.mode_toggle_richtext_title"
        )}</span>
    </label>
    <input type="radio" name="mode-toggle-${this.internalId}"
        id="mode-toggle-markdown-${this.internalId}"
        class="js-editor-toggle-btn"
        data-mode="${EditorType.Commonmark}"
        data-preview="false"
        ${markCheckedProp} />
    <label class="s-btn s-editor-btn px6"
        for="mode-toggle-markdown-${this.internalId}"
        title="${_t("menubar.mode_toggle_markdown_title")}">
        <span class="icon-bg iconMarkdown"></span>
        <span class="v-visible-sr">${_t(
            "menubar.mode_toggle_markdown_title"
        )}</span>
    </label>
</div>`;

        if (previewEnabled) {
            const input = document.createElement("input");
            input.setAttribute(
                "name",
                `mode-toggle-preview-${this.internalId}`
            );
            input.setAttribute("type", "radio");
            input.setAttribute("id", `mode-toggle-preview-${this.internalId}`);
            input.className = "js-editor-toggle-btn";
            input.setAttribute("data-mode", `${EditorType.Commonmark}`);
            input.setAttribute("data-preview", `${previewEnabled ? 'true' : 'false'}`)
            input.checked = false; // TODO
            container.firstChild.appendChild(input);

            const label = document.createElement("label");
            label.setAttribute("for", `mode-toggle-preview-${this.internalId}`);
            label.setAttribute(
                "title",
                _t("menubar.mode_toggle_preview_title")
            );
            label.className = "s-btn s-editor-btn px6";
            label.innerHTML = escapeHTML`<span class="icon-bg iconMarkdownPreview"></span><span class="v-visible-sr">${_t(
                "menubar.mode_toggle_preview_title"
            )}</span>`;
            container.firstChild.appendChild(label);
        }

        container.querySelectorAll(".js-editor-toggle-btn").forEach((el) => {
            el.addEventListener(
                "change",
                this.editorSwitcherChangeHandler.bind(this) as EventListener
            );
        });

        menuTarget.appendChild(container);
    }

    /**
     * Handles toggling the editor when the switcher is clicked
     * and fires a change event from the target element for consumers to listen for
     * @param e The click event
     */
    private editorSwitcherChangeHandler(e: MouseEvent) {
        e.stopPropagation();
        e.preventDefault();

        // get type from the target element
        const target = e.target as HTMLInputElement;
        const type: EditorType = +target.dataset.mode;
        const showPreview  = target.dataset.preview == 'true' ? true : false;
        const inPreviewNow = previewIsVisible(this.backingView.editorView);

        log(`type: ${type}, showPreview: ${String(showPreview)}, inPreviewNow: ${String(inPreviewNow) }`);

        // if the type hasn't changed, do nothing
        if (type === this.currentViewType && showPreview == inPreviewNow) {
            return;
        }

        // ensure the correct element is checked in case the event was fired programmatically
        target.parentElement
            .querySelectorAll<HTMLInputElement>(".js-editor-toggle-btn")
            .forEach((el) => {
                el.checked = el === target;
            });

        // set the view type for this button
        this.setView(type);

        if (showPreview != inPreviewNow) {
            togglePreviewVisibility(this.backingView.editorView, showPreview);
        }

        // TODO better event name?
        // trigger an event on the target for consumers to listen for
        dispatchEditorEvent(this.target, "view-change", {
            editorType: type,
            previewShown: this.currentViewType !== EditorType.RichText && false, // TODO
        });

        // TODO do we always want to focus the editor?
        this.focus();
    }
}<|MERGE_RESOLUTION|>--- conflicted
+++ resolved
@@ -19,11 +19,8 @@
     ExternalPluginProvider,
     IExternalPluginProvider,
 } from "../shared/editor-plugin";
-<<<<<<< HEAD
 import { togglePreviewVisibility, previewIsVisible } from "../commonmark/plugins/preview";
-=======
 import type { Transaction } from "prosemirror-state";
->>>>>>> 00f189bc
 
 //NOTE relies on Stacks classes. Should we separate out so the editor is more agnostic?
 
