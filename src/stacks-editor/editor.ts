import { CommonmarkEditor, CommonmarkOptions } from "../commonmark/editor";
import { RichTextEditor, RichTextOptions } from "../rich-text/editor";
import {
    deepMerge,
    startStickyObservers,
    STICKY_OBSERVER_CLASS,
    StickyChangeDetails,
    escapeHTML,
    dispatchEditorEvent,
    generateRandomId,
} from "../shared/utils";
import { View, CommonViewOptions, BaseView, EditorType } from "../shared/view";
import type { Node as ProseMirrorNode } from "prosemirror-model";
import { EditorView } from "prosemirror-view";
import { toggleReadonly } from "../shared/prosemirror-plugins/readonly";
import { _t } from "../shared/localization";
<<<<<<< HEAD
import { ExternalPluginProvider } from "../shared/editor-plugin";
=======
import {
    IExternalPluginProvider,
    ShimExternalPluginProvider,
} from "../shared/editor-plugin";
>>>>>>> 4140d667

//NOTE relies on Stacks classes. Should we separate out so the editor is more agnostic?

/**
 * StacksEditor options that are passed to both editors
 * Any value set on the respective child options objects will override the values set on this object
 */
export interface StacksEditorOptions extends CommonViewOptions {
    /** The editor to show on instantiation */
    defaultView?: EditorType;
    /** The list of classes to add to the backing editor's target */
    targetClassList?: string[];
    /** The specific options to pass to the CommonmarkEditor; overrides any values on the parent options */
    commonmarkOptions?: CommonmarkOptions;
    /** The specific options to pass to the RichTextEditor; overrides any values on the parent options */
    richTextOptions?: RichTextOptions;
}

/**
 * A full editor that wraps and manages the state of both RichText and Commonmark editors
 */
export class StacksEditor implements View {
    /** The element to render this view into */
    private target: HTMLElement;
    /** The element to render the backing view into */
    private innerTarget: HTMLElement;
    /** The element to render the menu into */
    private pluginContainer: HTMLElement;
    /** The current backing view instance */
    private backingView: BaseView;
    /** The fully filled out (passed merged with default) options */
    private options: StacksEditorOptions;
    /** An internal-only, randomly generated id for selector targeting */
    private internalId: string;
    /** Singleton instance of a plugin provider that is passed to backing views */
    private pluginProvider: IExternalPluginProvider;

    private pluginProvider: ExternalPluginProvider;

    private static readonly READONLY_CLASSES = ["s-input__readonly"];

    constructor(
        target: HTMLElement,
        content: string,
        options: StacksEditorOptions = {}
    ) {
        // do a deep merge of the passed options with our default options
        this.options = deepMerge(StacksEditor.defaultOptions, options);
        this.target = target;

        // naively generate a random internalId for this editor instance
        this.internalId = generateRandomId();

        this.innerTarget = document.createElement("div");
        this.target.appendChild(this.innerTarget);

        this.setupPluginContainer();

<<<<<<< HEAD
        this.pluginProvider = new ExternalPluginProvider(
            this.options.editorPlugins,
            this.options
        );
=======
        // TODO pass in plugins to the provider once the real one is written
        this.pluginProvider = new ShimExternalPluginProvider();
>>>>>>> 4140d667

        this.setBackingView(this.options.defaultView, content);
    }

    get editorView(): EditorView {
        return this.backingView?.editorView;
    }

    get content(): string {
        return this.backingView?.content || "";
    }

    set content(value: string) {
        this.backingView.content = value;
    }

    get document(): ProseMirrorNode {
        return this.editorView.state.doc;
    }

    get dom(): Element {
        return this.editorView.dom;
    }

    get readonly(): boolean {
        if (!this.editorView) {
            return false;
        }

        return !this.editorView.editable;
    }

    get currentViewType(): EditorType {
        return this.backingView instanceof RichTextEditor
            ? EditorType.RichText
            : EditorType.Commonmark;
    }

    static get defaultOptions(): StacksEditorOptions {
        const commonClasses = [
            "fl-grow1",
            "outline-none",
            "p12",
            "pt6",
            "w100",
            "s-prose",
            //"s-prose", //TODO re-add once s-prose is the default in Core and we can hardcode here
            // in case this needs to be reference by outside code or e2e tests
            "js-editor",
            // added automatically, but let's be explicit for code clarity
            "ProseMirror",
        ];
        return {
            defaultView: EditorType.RichText,
            targetClassList: [
                "ps-relative",
                "z-base",
                "s-textarea",
                "overflow-auto",
                "hmn2",
                "w100",
                "p0",
                "d-flex",
                "fd-column",
                "s-editor-resizable",
            ],
            parserFeatures: RichTextEditor.defaultOptions.parserFeatures,
            commonmarkOptions: {
                classList: commonClasses,
            },
            richTextOptions: {
                classList: commonClasses,
            },
        };
    }

    focus(): void {
        this.backingView.focus();
    }

    destroy(): void {
        this.backingView.destroy();
    }

    /**
     * Sets the editor view the the passed type
     * @param type The type of editor to set the view to
     */
    setView(type: EditorType): void {
        this.setBackingView(type, null);
    }

    /**
     * Enables the editor view
     */
    enable(): void {
        toggleReadonly(
            false,
            this.editorView.state,
            this.editorView.dispatch.bind(null)
        );
        this.innerTarget.classList.remove(...StacksEditor.READONLY_CLASSES);
    }

    /**
     * Disables the editor view
     */
    disable(): void {
        toggleReadonly(
            true,
            this.editorView.state,
            this.editorView.dispatch.bind(null)
        );

        this.innerTarget.classList.add(...StacksEditor.READONLY_CLASSES);
    }

    /**
     * Reinitializes the editor with a subset of options that are merged into the current options
     * @param options The options that are changing between initializations
     */
    reinitialize(options: StacksEditorOptions = {}): void {
        this.options = deepMerge(this.options, options);
        this.setBackingView(this.currentViewType, this.content);
    }

    /**
     * Sets up the plugin and menu containers at the top of the editor. These are areas set aside for
     * plugins to render their content in a reliable manner. This area cancels mousedown events to keep the editor
     * from blurring and also handles sticking the content to the top of the editor on scroll.
     */
    private setupPluginContainer() {
        // create an area where plugins can be placed
        this.pluginContainer = document.createElement("div");
        this.pluginContainer.className = `py6 bg-inherit btr-sm w100 ps-sticky t0 l0 z-nav s-editor-shadow js-plugin-container ${STICKY_OBSERVER_CLASS}`;

        // create specific area for the editor menu
        const menuTarget = document.createElement("div");
        menuTarget.className = "d-flex overflow-x-auto ai-center px12 py4 pb0";
        this.pluginContainer.appendChild(menuTarget);

        // set the editors' menu containers to be the combo container
        const menuContainerFn = () => menuTarget;
        this.options.menuParentContainer = menuContainerFn;

        // create a specific area for the editor plugins
        const pluginTarget = document.createElement("div");
        this.pluginContainer.appendChild(pluginTarget);

        const pluginContainerFn = () => pluginTarget;
        this.options.pluginParentContainer = pluginContainerFn;

        this.innerTarget.appendChild(this.pluginContainer);

        this.createEditorSwitcher(this.options.defaultView, menuTarget);

        // watch the sticky header and add additional styling when it becomes unstuck
        startStickyObservers(this.innerTarget);
        document.addEventListener(
            "sticky-change",
            (e: CustomEvent<StickyChangeDetails>) => {
                const target = e.detail.target;
                if (!target.classList.contains("js-plugin-container")) {
                    return;
                }

                target.classList.toggle("is-stuck", e.detail.stuck);
            }
        );
    }

    /**
     * Sets the backing editor view to the passed type filled with the passed content
     * @param type The type to set the backing view to
     * @param content The markdown content to fill the editor with
     */
    private setBackingView(type: EditorType, content: string) {
        // save the readonly value and reinstate after swapping the views
        const readonly = this.readonly;

        if (this.backingView) {
            content = content || this.backingView.content;
            this.backingView.destroy();
        }

        // inner editor destroy does not clear the added classes, so reset them here
        this.innerTarget.classList.add(...this.options.targetClassList);

        if (type === EditorType.RichText) {
            this.backingView = new RichTextEditor(
                this.innerTarget,
                content,
                this.pluginProvider,
                deepMerge(this.options, this.options.richTextOptions)
            );
        } else if (type === EditorType.Commonmark) {
            this.backingView = new CommonmarkEditor(
                this.innerTarget,
                content,
<<<<<<< HEAD

                this.pluginProvider,

=======
                this.pluginProvider,
>>>>>>> 4140d667
                deepMerge(this.options, this.options.commonmarkOptions)
            );
        } else {
            throw `Unable to set editor to unknown type: ${EditorType[type]}`;
        }

        // set up focus/blur listeners so we can style the dom to match
        this.backingView.editorView.props.handleDOMEvents = {
            focus: () => {
                this.innerTarget.classList.add("bs-ring", "bc-blue-300");
                return false;
            },
            blur: () => {
                this.innerTarget.classList.remove("bs-ring", "bc-blue-300");
                return false;
            },
        };

        // re-sync the view readonly state / classes
        if (readonly) {
            this.disable();
        } else {
            this.enable();
        }
    }

    /**
     * Creates the button that toggles the backing view type
     * @param defaultItem The type that is set as the default
     * @param menuTarget The container to append the created element to
     */
    private createEditorSwitcher(defaultItem: EditorType, menuTarget: Element) {
        const checkedProp =
            defaultItem === EditorType.Commonmark ? "checked" : "";

        const container = document.createElement("div");
        container.className = "flex--item d-flex ai-center ml24 fc-medium";

        container.innerHTML = escapeHTML`<label class="flex--item fs-caption mr4 sm:d-none" for="js-editor-toggle-${
            this.internalId
        }">${_t("menubar.mode_toggle_label")}</label>
            <label class="flex--item mr4 d-none sm:d-block" for="js-editor-toggle-${
                this.internalId
            }">
                <span class="icon-bg iconMarkdown"></span>
            </label>
            <div class="flex--item s-toggle-switch js-editor-mode-switcher">
                <input class="js-editor-toggle-state" id="js-editor-toggle-${
                    this.internalId
                }" type="checkbox" ${checkedProp}/>
                <div class="s-toggle-switch--indicator"></div>
            </div>`;

        container.title = _t("menubar.mode_toggle_title");

        container
            .querySelector("#js-editor-toggle-" + this.internalId)
            .addEventListener(
                "change",
                this.editorSwitcherChangeHandler.bind(this)
            );

        menuTarget.appendChild(container);
    }

    /**
     * Handles toggling the editor when the switcher is clicked
     * and fires a change event from the target element for consumers to listen for
     * @param e The click event
     */
    private editorSwitcherChangeHandler(e: MouseEvent) {
        e.stopPropagation();
        e.preventDefault();

        // get opposing type
        const type =
            this.currentViewType === EditorType.Commonmark
                ? EditorType.RichText
                : EditorType.Commonmark;

        // set the view type for this button
        this.setView(type);

        // ensure the checkbox matches the selected editor
        this.target.querySelector<HTMLInputElement>(
            "#js-editor-toggle-" + this.internalId
        ).checked = type === EditorType.Commonmark;

        // TODO better event name?
        // trigger an event on the target for consumers to listen for
        dispatchEditorEvent(this.target, "view-change", {
            editorType: type,
        });

        // TODO do we always want to focus the editor?
        this.focus();
    }
}<|MERGE_RESOLUTION|>--- conflicted
+++ resolved
@@ -14,14 +14,10 @@
 import { EditorView } from "prosemirror-view";
 import { toggleReadonly } from "../shared/prosemirror-plugins/readonly";
 import { _t } from "../shared/localization";
-<<<<<<< HEAD
-import { ExternalPluginProvider } from "../shared/editor-plugin";
-=======
 import {
+    ExternalPluginProvider,
     IExternalPluginProvider,
-    ShimExternalPluginProvider,
 } from "../shared/editor-plugin";
->>>>>>> 4140d667
 
 //NOTE relies on Stacks classes. Should we separate out so the editor is more agnostic?
 
@@ -59,8 +55,6 @@
     /** Singleton instance of a plugin provider that is passed to backing views */
     private pluginProvider: IExternalPluginProvider;
 
-    private pluginProvider: ExternalPluginProvider;
-
     private static readonly READONLY_CLASSES = ["s-input__readonly"];
 
     constructor(
@@ -80,15 +74,10 @@
 
         this.setupPluginContainer();
 
-<<<<<<< HEAD
         this.pluginProvider = new ExternalPluginProvider(
             this.options.editorPlugins,
             this.options
         );
-=======
-        // TODO pass in plugins to the provider once the real one is written
-        this.pluginProvider = new ShimExternalPluginProvider();
->>>>>>> 4140d667
 
         this.setBackingView(this.options.defaultView, content);
     }
@@ -288,13 +277,7 @@
             this.backingView = new CommonmarkEditor(
                 this.innerTarget,
                 content,
-<<<<<<< HEAD
-
                 this.pluginProvider,
-
-=======
-                this.pluginProvider,
->>>>>>> 4140d667
                 deepMerge(this.options, this.options.commonmarkOptions)
             );
         } else {
