--- conflicted
+++ resolved
@@ -111,13 +111,11 @@
     width: 21px;
     --bg-icon: url("~@stackoverflow/stacks-icons/src/Icon/RichText.svg");
 }
-<<<<<<< HEAD
 .icon-bg.iconMarkdownPreview {
     width: 21px;
     --bg-icon: url("~@stackoverflow/stacks-icons/src/Icon/MarkdownPreview.svg");
-=======
+}
 
 .icon-bg.iconEllipsisHorizontal {
     --bg-icon: url("~@stackoverflow/stacks-icons/src/Icon/EllipsisHorizontal.svg");
->>>>>>> 00f189bc
 }