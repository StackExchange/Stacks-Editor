import MarkdownIt from "markdown-it/lib";
import Token from "markdown-it/lib/token";
import { defaultMarkdownParser, MarkdownParser } from "prosemirror-markdown";
import { NodeType, Schema } from "prosemirror-model";
<<<<<<< HEAD
import { ExternalPluginProvider } from "./editor-plugin";
=======
import { IExternalPluginProvider } from "./editor-plugin";
>>>>>>> 4140d667
import { log } from "./logger";
import { hardbreak_markup } from "./markdown-it/hardbreak-markup";
import { html } from "./markdown-it/html";
import { reference_link } from "./markdown-it/reference-link";
import { spoiler } from "./markdown-it/spoiler";
import { stackLanguageComments } from "./markdown-it/stack-language-comments";
import { tagLinks } from "./markdown-it/tag-link";
import { tight_list } from "./markdown-it/tight-list";
import type { CommonmarkParserFeatures } from "./view";

// extend the default markdown parser's tokens and add our own
const customMarkdownParserTokens: MarkdownParser["tokens"] = {
    ...defaultMarkdownParser.tokens,
    pre: { block: "pre" },
    kbd: { mark: "kbd" },
    sup: { mark: "sup" },
    sub: { mark: "sub" },

    html_inline: {
        node: "html_inline",
        getAttrs: (token: Token) => ({
            content: token.content,
        }),
    },

    html_block: {
        node: "html_block",
        getAttrs: (token: Token) => ({
            content: token.content,
        }),
    },
    html_block_container: {
        block: "html_block_container",
        getAttrs: (token: Token) => ({
            contentOpen: token.attrGet("contentOpen"),
            contentClose: token.attrGet("contentClose"),
        }),
    },

    // don't map our intermediary "stack_language*_comment" tokens. These are stripped from the stream, so they shouldn't be coming back anyways
    stack_language_comment: { ignore: true },
    stack_language_all_comment: { ignore: true },

    bullet_list: {
        block: "bullet_list",
        getAttrs: (tok: Token) => ({
            tight: tok.attrGet("tight") === "true",
        }),
    },
    ordered_list: {
        block: "ordered_list",
        getAttrs: (tok: Token) => ({
            order: +tok.attrGet("start") || 1,
            tight: tok.attrGet("tight") === "true",
        }),
    },

    code_block: {
        block: "code_block",
        getAttrs: (tok: Token) => ({ params: tok.info || "" }),
    },

    // add support for the strike mark
    s: {
        mark: "strike",
    },

    table: {
        block: "table",
    },

    thead: {
        block: "table_head",
    },

    tbody: {
        block: "table_body",
    },

    th: {
        block: "table_header",
        getAttrs: (tok: Token) => ({
            style: tok.attrGet("style"),
        }),
    },

    tr: {
        block: "table_row",
    },

    td: {
        block: "table_cell",
        getAttrs: (tok: Token) => ({
            style: tok.attrGet("style"),
        }),
    },

    // override the default image parser so we can add our own extended attributes
    image: {
        node: "image",
        getAttrs: (tok: Token) => ({
            src: tok.attrGet("src"),
            width: tok.attrGet("width"),
            height: tok.attrGet("height"),
            alt: tok.attrGet("alt") || tok.children?.[0]?.content || null,
            title: tok.attrGet("title"),
        }),
    },

    tag_link: {
        block: "tagLink",
        getAttrs: (tok: Token) => ({
            tagName: tok.attrGet("tagName"),
            tagType: tok.attrGet("tagType"),
        }),
    },

    spoiler: {
        block: "spoiler",
    },

    // support <code>foo</code> which parses differently from `bar`
    code_inline_split: {
        mark: "code",
    },
};

// add tag attribute support to all the marks like we did in schema
// this allows us to map the original tags to / from markdown
Object.keys(customMarkdownParserTokens).forEach((k) => {
    const token = customMarkdownParserTokens[k];

    // if an existing getAttrs function exists, make sure we wrap it and add our attributes in
    if (token.getAttrs) {
        const origGetAttrs = token.getAttrs.bind(
            token
        ) as typeof token.getAttrs;

        // reference links require special handling
        if (k === "link") {
            token.getAttrs = (tok: Token, stream, index) => {
                const attrs = { ...origGetAttrs(tok, stream, index) };
                attrs.markup = tok.markup;

                if (tok.markup === "reference") {
                    const meta = tok.meta as {
                        reference?: { type: string; label: string };
                    };
                    attrs.referenceType = meta?.reference?.type;
                    attrs.referenceLabel = meta?.reference?.label;
                }

                return attrs;
            };
        } else {
            token.getAttrs = (tok: Token, stream, index) => {
                const attrs = { ...origGetAttrs(tok, stream, index) };
                attrs.markup = tok.markup;
                return attrs;
            };
        }

        return;
    }

    // set a getAttrs function that returns the tag attribute
    token.getAttrs = (tok: Token) => ({
        markup: tok.markup,
    });
});

// TODO typings for private internals of MarkdownParser
interface MarkdownParserState {
    openNode(nodeType: NodeType, attrs: Record<string, unknown>): void;
    parseTokens(tokens: Token[]): void;
    closeNode(): void;
    addText(content: string): void;
}

// TODO can we do this more cleanly?
/**
 * Custom MardownParser that manually adds a low-level handler for `html_inline`.
 * We do this because we need some special functionality that is not exposed by default with the existing
 * handler generation code (from adding tokens)
 */
class SOMarkdownParser extends MarkdownParser {
    // TODO map the (private?) backing property not exposed by the typings
    declare tokenizer: MarkdownIt;

    // TODO map the (private?) backing property not exposed by the typings
    declare tokenHandlers: {
        [key: string]: (state: MarkdownParserState, tok: Token) => void;
    };

    // TODO map the (private?) backing property not exposed by the typings
    declare schema: Schema;

    // TODO the types are wrong on this one...
    // eslint-disable-next-line @typescript-eslint/ban-ts-comment
    // @ts-ignore
    tokens: MarkdownParser["tokens"];

    constructor(
        schema: Schema,
        tokenizer: MarkdownIt,
        tokens: MarkdownParser["tokens"]
    ) {
        super(schema, tokenizer, tokens);

        // prosemirror visually preserves the \n from a softbreak (whitespace: pre-wrap),
        // so replace with " " (space) to be commonmark compliant
        this.tokenHandlers.softbreak = (state) => {
            const nodeType = this.schema.nodes["softbreak"];
            state.openNode(nodeType, {});
            state.addText(" ");
            state.closeNode();
        };
    }
}

/**
 * Extended MarkdownIt so we can peek into the tokens during parse
 * TODO we can likely remove this extended version now that we've moved internal items to plugins
 */
class SOMarkdownIt extends MarkdownIt {
    constructor(
        presetName: MarkdownIt.PresetName,
        options?: MarkdownIt.Options
    ) {
        super(presetName, options);
    }

    parse(src: string, env: unknown) {
        const parsed = super.parse(src, env);
        log("Sanitized markdown token tree", parsed);
        return parsed;
    }
}

/**
 * Builds a custom markdown parser with the passed features toggled
 * @param features The features to toggle on/off
 */
export function buildMarkdownParser(
    features: CommonmarkParserFeatures,
    schema: Schema,
<<<<<<< HEAD
    externalPlugins: ExternalPluginProvider
=======
    externalPluginProvider: IExternalPluginProvider
>>>>>>> 4140d667
): SOMarkdownParser {
    if (!features) {
        throw "Cannot build markdown parser without passed features.";
    }

    const defaultMarkdownItInstance = new SOMarkdownIt("default", {
        html: features.html, // we can allow the markdown parser to send through arbitrary HTML, but only because we're gonna whitelist it later
        linkify: true, // automatically link plain URLs
    });

    if (!features.tables) {
        defaultMarkdownItInstance.disable("table");
    }

    // match features to Markdig's extra emphasis plugin
    // https://github.com/lunet-io/markdig/blob/master/src/Markdig.Tests/Specs/EmphasisExtraSpecs.md
    if (!features.extraEmphasis) {
        defaultMarkdownItInstance.disable("strikethrough");
    }

    defaultMarkdownItInstance.linkify.set({
        fuzzyLink: false, // disable autolinking of anything that comes without protocol prefix (e.g. https://)
        fuzzyEmail: false, // disable email address (without mailto:) autolinking
    });

    // use a custom link validator that's closer to Stack Overflow's backend validation
    defaultMarkdownItInstance.validateLink = features.validateLink;

    // start adding in the parser plugins, NOTE: order matters!

    // parse/sanitize html
    if (features.html) {
        defaultMarkdownItInstance.use((md) => html(md));
    }

    // map language html comments to code blocks like code fences
    defaultMarkdownItInstance.use(stackLanguageComments);

    // parse tag links
    if (features.tagLinks) {
        defaultMarkdownItInstance.use(tagLinks, features.tagLinks);
    }

    // parse spoilers
    defaultMarkdownItInstance.use(spoiler);

    // ensure lists are tighted up for parsing into the doc
    defaultMarkdownItInstance.use(tight_list);

    // ensure links are have their references properly referenced
    defaultMarkdownItInstance.use(reference_link);

    // ensure we can tell the difference between the different types of hardbreaks
    defaultMarkdownItInstance.use(hardbreak_markup);

<<<<<<< HEAD
    externalPlugins.alterMarkdownIt(defaultMarkdownItInstance);

    return new SOMarkdownParser(schema, defaultMarkdownItInstance, {
        ...customMarkdownParserTokens,
        ...externalPlugins.markdownProps.parser,
=======
    externalPluginProvider.alterMarkdownIt(defaultMarkdownItInstance);

    return new SOMarkdownParser(schema, defaultMarkdownItInstance, {
        ...customMarkdownParserTokens,
        ...externalPluginProvider?.markdownProps.parser,
>>>>>>> 4140d667
    });
}<|MERGE_RESOLUTION|>--- conflicted
+++ resolved
@@ -2,11 +2,7 @@
 import Token from "markdown-it/lib/token";
 import { defaultMarkdownParser, MarkdownParser } from "prosemirror-markdown";
 import { NodeType, Schema } from "prosemirror-model";
-<<<<<<< HEAD
-import { ExternalPluginProvider } from "./editor-plugin";
-=======
 import { IExternalPluginProvider } from "./editor-plugin";
->>>>>>> 4140d667
 import { log } from "./logger";
 import { hardbreak_markup } from "./markdown-it/hardbreak-markup";
 import { html } from "./markdown-it/html";
@@ -253,11 +249,7 @@
 export function buildMarkdownParser(
     features: CommonmarkParserFeatures,
     schema: Schema,
-<<<<<<< HEAD
-    externalPlugins: ExternalPluginProvider
-=======
     externalPluginProvider: IExternalPluginProvider
->>>>>>> 4140d667
 ): SOMarkdownParser {
     if (!features) {
         throw "Cannot build markdown parser without passed features.";
@@ -313,18 +305,10 @@
     // ensure we can tell the difference between the different types of hardbreaks
     defaultMarkdownItInstance.use(hardbreak_markup);
 
-<<<<<<< HEAD
-    externalPlugins.alterMarkdownIt(defaultMarkdownItInstance);
-
-    return new SOMarkdownParser(schema, defaultMarkdownItInstance, {
-        ...customMarkdownParserTokens,
-        ...externalPlugins.markdownProps.parser,
-=======
     externalPluginProvider.alterMarkdownIt(defaultMarkdownItInstance);
 
     return new SOMarkdownParser(schema, defaultMarkdownItInstance, {
         ...customMarkdownParserTokens,
         ...externalPluginProvider?.markdownProps.parser,
->>>>>>> 4140d667
     });
 }