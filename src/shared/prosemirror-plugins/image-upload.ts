--- conflicted
+++ resolved
@@ -7,18 +7,10 @@
 } from "prosemirror-state";
 import { NodeSpec, Schema } from "prosemirror-model";
 import { Decoration, DecorationSet, EditorView } from "prosemirror-view";
-<<<<<<< HEAD
-import { CommonmarkParserFeatures, PluginView } from "../view";
-import { StatefulPlugin } from "./plugin-extensions";
-import { escapeHTML, generateRandomId } from "../utils";
-import { _t } from "../localization";
-import { richTextSchema } from "../../rich-text/schema";
-=======
 import { CommonmarkParserFeatures } from "../view";
 import { StatefulPlugin } from "./plugin-extensions";
 import { escapeHTML, generateRandomId } from "../utils";
 import { _t } from "../localization";
->>>>>>> 68ff7257
 import { ManagedInterfaceKey, PluginInterfaceView } from "./interface-manager";
 
 /**
@@ -227,16 +219,12 @@
 
         this.uploadContainer
             .querySelector(".js-cancel-button")
-<<<<<<< HEAD
-            .addEventListener("click", () => this.tryHideInterface(view));
-=======
             .addEventListener("click", () => {
                 const tr = this.tryHideInterfaceTr(view.state);
                 if (tr) {
                     view.dispatch(tr);
                 }
             });
->>>>>>> 68ff7257
 
         this.uploadContainer
             .querySelector(".js-add-image")
@@ -467,14 +455,10 @@
 
         void this.startImageUpload(view, file || externalUrl);
         this.resetUploader();
-<<<<<<< HEAD
-        this.key.hideInterface(view);
-=======
         const tr = this.tryHideInterfaceTr(view.state);
         if (tr) {
             view.dispatch(tr);
         }
->>>>>>> 68ff7257
         view.focus();
     }
 
@@ -532,19 +516,6 @@
             },
             () => {
                 // ON ERROR
-<<<<<<< HEAD
-                // let the plugin know it can remove the upload decoration
-                view.dispatch(
-                    this.key.setMeta(view.state.tr, {
-                        remove: { id },
-                        shouldShow: false,
-                        file: null,
-                    })
-                );
-
-                // reshow the image uploader along with an error message
-                this.key.showInterface(view);
-=======
 
                 // reshow the image uploader along with an error message
                 let tr = this.tryShowInterfaceTr(view.state) || view.state.tr;
@@ -557,7 +528,6 @@
                 });
 
                 view.dispatch(tr);
->>>>>>> 68ff7257
                 this.showValidationError(
                     _t("image_upload.upload_error_generic"),
                     "error"
@@ -582,7 +552,6 @@
         if (this.image) {
             void this.showImagePreview(this.image);
         }
-<<<<<<< HEAD
 
         // add the upload container to the menu area
         container.appendChild(this.uploadContainer);
@@ -596,34 +565,6 @@
         this.resetUploader();
         this.uploadContainer.classList.remove("outline-ring");
         container.removeChild(this.uploadContainer);
-=======
-
-        // add the upload container to the menu area
-        container.appendChild(this.uploadContainer);
-
-        this.uploadContainer
-            .querySelector<HTMLElement>(".js-image-uploader-input")
-            .focus();
->>>>>>> 68ff7257
-    }
-}
-
-<<<<<<< HEAD
-/**
- * Hides the image uploader
- * @param view The current editor view
- */
-export function hideImageUploader(view: EditorView): void {
-    INTERFACE_KEY.hideInterface(view, {
-        file: null,
-    });
-}
-
-=======
-    destroyInterface(container: Element): void {
-        this.resetUploader();
-        this.uploadContainer.classList.remove("outline-ring");
-        container.removeChild(this.uploadContainer);
     }
 }
 
@@ -641,17 +582,11 @@
     }
 }
 
->>>>>>> 68ff7257
 /** Shows the image uploder
  * @param view The current editor view
  * @param file The file to upload
  */
 export function showImageUploader(view: EditorView, file?: File): void {
-<<<<<<< HEAD
-    INTERFACE_KEY.showInterface(view, {
-        file: file || null,
-    });
-=======
     const tr = INTERFACE_KEY.showInterfaceTr(view.state, {
         file: file || null,
     });
@@ -659,7 +594,6 @@
     if (tr) {
         view.dispatch(tr);
     }
->>>>>>> 68ff7257
 }
 
 /** Checks if the image-upload functionality is enabled */
@@ -853,12 +787,8 @@
  */
 export function richTextImageUpload(
     uploadOptions: ImageUploadOptions,
-<<<<<<< HEAD
-    validateLink: CommonmarkParserFeatures["validateLink"]
-=======
     validateLink: CommonmarkParserFeatures["validateLink"],
     schema: Schema
->>>>>>> 68ff7257
 ): Plugin {
     return imageUploaderPlaceholderPlugin(
         uploadOptions,
@@ -869,21 +799,12 @@
             const marks =
                 uploadOptions.wrapImagesInLinks ||
                 uploadOptions.embedImagesAsLinks
-<<<<<<< HEAD
-                    ? [richTextSchema.marks.link.create({ href: url })]
-                    : null;
-
-            const imgNode = uploadOptions.embedImagesAsLinks
-                ? richTextSchema.text(defaultAltText, marks)
-                : richTextSchema.nodes.image.create(
-=======
                     ? [schema.marks.link.create({ href: url })]
                     : null;
 
             const imgNode = uploadOptions.embedImagesAsLinks
                 ? schema.text(defaultAltText, marks)
                 : schema.nodes.image.create(
->>>>>>> 68ff7257
                       { src: url, alt: defaultAltText },
                       null,
                       marks
