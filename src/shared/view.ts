--- conflicted
+++ resolved
@@ -2,10 +2,6 @@
 // This keeps code that relies on this file from accidentally introducing cyclical dependencies
 // and keeps the actual code out of the bundle if consumers decide to code split/tree-shake
 import type { Node } from "prosemirror-model";
-<<<<<<< HEAD
-import type { EditorState } from "prosemirror-state";
-=======
->>>>>>> 68ff7257
 import type { EditorView } from "prosemirror-view";
 import type { ImageUploadOptions } from "./prosemirror-plugins/image-upload";
 import { stackOverflowValidateLink } from "./utils";
@@ -155,12 +151,4 @@
      * Serializes the current document's contents into a markdown string
      */
     abstract serializeContent(): string;
-<<<<<<< HEAD
-}
-
-export interface PluginView {
-    update?(view: EditorView, prevState?: EditorState): void;
-    destroy?(): void;
-=======
->>>>>>> 68ff7257
 }