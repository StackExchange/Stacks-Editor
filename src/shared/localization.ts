import type { PartialDeep } from "./utils";

type Strings = {
    [key: string]:
        | string
        | ((params: Record<string, unknown>) => string)
        | Strings;
};

/** Curried helper method that wraps a i18n method for menu entries w/ shortcuts */
function shortcut(text: string): (args: { shortcut: string }) => string {
    return (args) => `${text} (${args.shortcut})`;
}

/** The default set of localizable strings */
export const defaultStrings = {
<<<<<<< HEAD
    link_editor: {
        cancel_button: "Cancel",
        href_label: "Link URL",
        save_button: "Save",
        text_label: "Link text",
        validation_error: "The entered URL is invalid.",
=======
    commands: {
        blockquote: shortcut("Blockquote"),
        bold: shortcut("Bold"),
        code_block: shortcut("Code block"),
        emphasis: shortcut("Italic"),
        heading: {
            dropdown: shortcut("Heading"),
            entry: ({ level }: { level: number }) => `Heading ${level}`,
        },
        help: "Help",
        horizontal_rule: shortcut("Horizontal rule"),
        image: shortcut("Image"),
        inline_code: shortcut("Inline code"),
        link: shortcut("Link"),
        ordered_list: shortcut("Numbered list"),
        redo: shortcut("Redo"),
        strikethrough: "Strikethrough",
        table_edit: "Edit table",
        table_insert: shortcut("Table"),
        table_column: {
            insert_after: "Insert column after",
            insert_before: "Insert column before",
            remove: "Remove column",
        },
        table_row: {
            insert_after: "Insert row after",
            insert_before: "Insert row before",
            remove: "Remove row",
        },
        undo: shortcut("Undo"),
        unordered_list: shortcut("Bulleted list"),
>>>>>>> 68ff7257
    },
    link_tooltip: {
        edit_button_title: "Edit link" as string,
        remove_button_title: "Remove link" as string,
    },
    menubar: {
        mode_toggle_label: "Markdown" as string,
        mode_toggle_title: "Toggle Markdown mode" as string,
    },
    nodes: {
        codeblock_lang_auto: ({ lang }: { lang: string }) => `${lang} (auto)`,
        spoiler_reveal_text: "Reveal spoiler" as string,
    },
    image_upload: {
        default_image_alt_text: "enter image description here" as string,
        external_url_validation_error: "The entered URL is invalid." as string,
        upload_error_file_too_big:
            "Your image is too large to upload (over 2 MiB)" as string,
        upload_error_generic:
            "Image upload failed. Please try again." as string,
        upload_error_unsupported_format:
            "Please select an image (jpeg, png, gif) to upload" as string,
        uploaded_image_preview_alt: "uploaded image preview" as string,
    },
} as const;

/** The set of strings that were overridden by registerLocalizationStrings */
let strings: PartialDeep<typeof defaultStrings> = defaultStrings;

/** Registers new localization strings; any strings that are left unregistered will fall back to the default value */
export function registerLocalizationStrings(
    newStrings: PartialDeep<typeof defaultStrings>
) {
    strings = newStrings;
}

/** Resolves a dot-separeated key against an object */
function resolve(obj: Strings, key: string) {
    return key.split(".").reduce((p, n) => p?.[n], obj);
}

/** Caches key lookups to their values so we're not continuously splitting */
const cache: Strings = {};

/**
 * Checks the localized strings for a given key and returns the value
 * @param key A dot-separated key to the localized string e.g. "menubar.mode_toggle_label"
 * @param params An object of parameters to pass to the localization function if it exists
 */
export function _t(key: string, params: Record<string, unknown> = {}): string {
    if (!(key in cache)) {
        cache[key] = resolve(strings, key) || resolve(defaultStrings, key);
    }

    const string = cache[key];

    if (!string) {
        throw `Missing translation for key: ${key}`;
    }

    if (typeof string === "string") {
        return string;
    } else if (typeof string === "function") {
        return string(params);
    }

    throw `Missing translation for key: ${key}`;
}<|MERGE_RESOLUTION|>--- conflicted
+++ resolved
@@ -14,14 +14,6 @@
 
 /** The default set of localizable strings */
 export const defaultStrings = {
-<<<<<<< HEAD
-    link_editor: {
-        cancel_button: "Cancel",
-        href_label: "Link URL",
-        save_button: "Save",
-        text_label: "Link text",
-        validation_error: "The entered URL is invalid.",
-=======
     commands: {
         blockquote: shortcut("Blockquote"),
         bold: shortcut("Bold"),
@@ -53,7 +45,13 @@
         },
         undo: shortcut("Undo"),
         unordered_list: shortcut("Bulleted list"),
->>>>>>> 68ff7257
+    },
+    link_editor: {
+        cancel_button: "Cancel",
+        href_label: "Link URL",
+        save_button: "Save",
+        text_label: "Link text",
+        validation_error: "The entered URL is invalid.",
     },
     link_tooltip: {
         edit_button_title: "Edit link" as string,
