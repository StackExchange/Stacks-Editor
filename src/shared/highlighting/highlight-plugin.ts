--- conflicted
+++ resolved
@@ -104,17 +104,6 @@
  * Gets the language string from a code_block node, returning the auto-detected language if one wasn't specified
  * @param block The block to get the language string from
  */
-<<<<<<< HEAD
-export function CodeBlockHighlightPlugin(
-    options: RichTextOptions["highlighting"]
-): Plugin {
-    const extractor = (block: ProsemirrorNode) => {
-        const detectedLanguage = block.attrs.language as string;
-        const extracted =
-            detectedLanguage ||
-            getBlockLanguage(block, options?.overrideLanguage || null);
-        return extracted;
-=======
 export function getBlockLanguage(block: ProsemirrorNode): {
     Language: string;
     IsAutoDetected: boolean;
@@ -128,7 +117,6 @@
     return {
         Language: block.attrs.autodetectedLanguage as string,
         IsAutoDetected: true,
->>>>>>> 0e2cb67e
     };
 }
 
