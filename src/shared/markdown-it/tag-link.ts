import MarkdownIt from "markdown-it/lib";
import StateInline from "markdown-it/lib/rules_inline/state_inline";
import type { TagLinkOptions } from "../view";

function parse_tag_link(
    state: StateInline,
    silent: boolean,
    options: TagLinkOptions
) {
    // quick fail on first character
    if (state.src.charCodeAt(state.pos) !== 0x5b /* [ */) {
        return false;
    }

    if (
        state.src.slice(state.pos, state.pos + 5) !== "[tag:" &&
        state.src.slice(state.pos, state.pos + 10) !== "[meta-tag:"
    ) {
        return false;
    }

    // eslint-disable-next-line @typescript-eslint/no-unsafe-call, @typescript-eslint/no-unsafe-member-access
    const labelEnd = state.md.helpers.parseLinkLabel(
        state,
        state.pos + 1,
        false
    );

    // could not find the label end
    if (labelEnd < 0) {
        return false;
    }

    const totalContent = state.src.slice(state.pos, labelEnd + 1);
    const isMeta = totalContent.slice(0, 10) === "[meta-tag:";
<<<<<<< HEAD

    if (isMeta && !options.allowMetaTags) {
        return false;
    }

    const tagName = totalContent.slice(isMeta ? 10 : 5, -1).trim();
=======
    const tagName = totalContent.slice(isMeta ? 10 : 5, -1);
>>>>>>> d3e76246

    if (options.validate && !options.validate(tagName, isMeta, totalContent)) {
        return false;
    }

    if (!silent) {
        let token = state.push("tag_link_open", "a", 1);
        token.attrSet("tagName", tagName);
        token.attrSet("tagType", isMeta ? "meta-tag" : "tag");

        // call the renderer as if it exists
        if (options.renderer) {
            const rendered = options.renderer(tagName, isMeta);

            if (rendered && rendered.link) {
                const additionalClasses = rendered.additionalClasses || [];
                token.attrSet("href", rendered.link);
                token.attrSet("title", rendered.linkTitle);
                token.attrSet("additionalClasses", additionalClasses.join(" "));
            } else {
                // We don't want to crash the parsing process here since we can still display a passable version of the tag link.
                // However, we should at least log a console error.
                // eslint-disable-next-line no-console
                console.error(
                    `Unable to fully render taglink for [${tagName}] due to invalid response from options.renderer.`
                );
            }
        }

        token = state.push("text", "", 0);
        token.content = tagName;

        token = state.push("tag_link_close", "a", -1);
    }

    state.pos = labelEnd + 1;

    return true;
}

/**
 * Parses [tag:FOO] and [meta-tag:FOO] links
 * @param md
 */
export function tagLinks(md: MarkdownIt, options: TagLinkOptions): void {
    // MarkdownIt appears to take the name of the rule-defining function as the rule name
    // and ignores the ruleName parameter. We are relying on the rule name in tests to
    // verify that it was appropriately defined.
    md.inline.ruler.push("tag_link", function tag_link(state, silent) {
        return parse_tag_link(state, silent, options);
    });
    // TODO make sure tag links are not in links
}<|MERGE_RESOLUTION|>--- conflicted
+++ resolved
@@ -33,16 +33,7 @@
 
     const totalContent = state.src.slice(state.pos, labelEnd + 1);
     const isMeta = totalContent.slice(0, 10) === "[meta-tag:";
-<<<<<<< HEAD
-
-    if (isMeta && !options.allowMetaTags) {
-        return false;
-    }
-
     const tagName = totalContent.slice(isMeta ? 10 : 5, -1).trim();
-=======
-    const tagName = totalContent.slice(isMeta ? 10 : 5, -1);
->>>>>>> d3e76246
 
     if (options.validate && !options.validate(tagName, isMeta, totalContent)) {
         return false;
@@ -54,8 +45,8 @@
         token.attrSet("tagType", isMeta ? "meta-tag" : "tag");
 
         // call the renderer as if it exists
-        if (options.renderer) {
-            const rendered = options.renderer(tagName, isMeta);
+        if (options.render) {
+            const rendered = options.render(tagName, isMeta);
 
             if (rendered && rendered.link) {
                 const additionalClasses = rendered.additionalClasses || [];
