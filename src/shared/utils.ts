import { escapeHtml } from "markdown-it/lib/common/utils";
import { Command, EditorState } from "prosemirror-state";

/**
 * Recursively deep merges two objects into a new object, leaving the original two untouched
 * NOTE: Arrays are only shallow merged
 * @param object1 The object to base the merge off of
 * @param object2 The object to merge into the base object
 */
export function deepMerge(object1: unknown, object2: unknown): unknown {
    return mergeObject(object1, object2);
}

function isPlainObject(obj: unknown): boolean {
    // not an object type
    if (!(obj instanceof Object)) {
        return false;
    }

    if (obj instanceof Function) {
        return false;
    }

    if (obj instanceof Array) {
        return false;
    }

    // probably an object
    return true;
}

function mergeObject(object1: unknown, object2: unknown): unknown {
    // if both are arrays, shallow merge (else, non-object merge)
    if (object1 instanceof Array && object2 instanceof Array) {
        // eslint-disable-next-line @typescript-eslint/no-unsafe-return, @typescript-eslint/no-unsafe-assignment
        return [...object1, ...object2];
    }

    const obj1IsObject = isPlainObject(object1);
    const obj2IsObject = isPlainObject(object2);

    // if the first item is not an object, return a clone of the second
    if (!obj1IsObject && obj2IsObject) {
        return mergeObject({}, object2);
    }
    // if the second is not an object, return a clone of the first
    else if (obj1IsObject && !obj2IsObject) {
        return mergeObject({}, object1);
    }
    // if neither are objects, return the second item
    else if (!obj1IsObject && !obj2IsObject) {
        return object2;
    }

    const outObject: { [key: string]: unknown } = {};

    // we know these are objects (from above), so retype them now
    const obj1 = object1 as Record<string, unknown>;
    const obj2 = object2 as Record<string, unknown>;

    // start merging all the keys from the first object
    let keys = Object.keys(obj1);

    for (const key of keys) {
        if (key in obj2) {
            outObject[key] = mergeObject(obj1[key], obj2[key]);
        } else {
            outObject[key] = obj1[key];
        }
    }

    // set all leftover keys from object2
    keys = Object.keys(obj2);
    for (const key of keys) {
        // we already merged these keys, skip
        if (key in outObject) {
            continue;
        }

        outObject[key] = obj2[key];
    }

    return outObject;
}

/**
 * Compares two states and returns true if the doc has changed between them.
 * The doc is considered changed if:
 *      * its content changed
 *      * the stored marks have changed
 * @param prevState The "old" / previous editor state
 * @param newState The "new" / current editor state
 */
export function docNodeChanged(
    prevState: EditorState,
    newState: EditorState
): boolean {
    // if either are null, just return "changed"
    if (!prevState || !newState) {
        return true;
    }

    return (
        !prevState.doc.eq(newState.doc) ||
        prevState.storedMarks !== newState.storedMarks
    );
}

/**
 * Compares two states and returns true if the doc has changed between them.
 * The doc is considered changed if:
 *      * the document node changed (@see docNodeChanged)
 *      * the selection has changed
 * @param prevState The "old" / previous editor state
 * @param newState The "new" / current editor state
 */
export function docChanged(
    prevState: EditorState,
    newState: EditorState
): boolean {
    return (
        docNodeChanged(prevState, newState) ||
        !prevState.selection.eq(newState.selection)
    );
}

/**
 * Returns the text node the cursor is currently anchored in
 * @param state The current editor state
 * @returns A text node or null if the cursor is not in a text node
 */
export function getCurrentTextNode(state: EditorState) {
    if (!state.selection.$anchor.textOffset) {
        return null;
    }

    const $anchor = state.selection.$anchor;
    return $anchor.parent.child($anchor.index());
}

export type StickyChangeDetails = {
    target: Element;
    stuck: boolean;
};

/** The class to attach sticky observers to */
export const STICKY_OBSERVER_CLASS = "js-sticky";

// TODO should this go into Stacks proper?
/**
 * Starts observers watching all .STICKY_OBSERVER_CLASS elements for a change in stuck position
 * @param container The container to search for STICKY_OBSERVER_CLASS elements (usually the closest scrolling parent)
 * @fires sticky-change
 */
export function startStickyObservers(container: Element): void {
    const observer = new IntersectionObserver(
        function (entries: IntersectionObserverEntry[]) {
            for (const entry of entries) {
                const stuck = !entry.isIntersecting;
                const target = entry.target.nextElementSibling;

                /**
                 * sticky-change event
                 * @event sticky-change
                 * @type {object}
                 * @property {boolean} detail.stuck - Indicates whether the target is stuck
                 * @property {Element} detail.target - The targeted position:sticky element
                 */
                const e = new CustomEvent<StickyChangeDetails>(
                    "sticky-change",
                    {
                        detail: { stuck, target },
                    }
                );
                document.dispatchEvent(e);
            }
        },
        {
            threshold: [0],
            root: container,
        }
    );

    container.querySelectorAll("." + STICKY_OBSERVER_CLASS).forEach((el) => {
        const sentinel = document.createElement("div");
        // not altogether necessary, but let's label the div so others know what this is and where it is coming from
        sentinel.className = "js-sticky-sentinel";
        // add right before the sticky element; if this element becomes obscured, then the sticky is unstuck
        el.parentNode.insertBefore(sentinel, el);
        observer.observe(sentinel);
    });
}

// rudimentary link validation that's roughly in line with what Stack Overflow's backend uses for validation
const validLinkRegex =
    /^((https?|ftp):\/\/|\/)[-a-z0-9+&@#/%?=~_|!:,.;()*[\]$]+$/;
const validMailtoRegex = /^mailto:[#-.\w]+@[-a-z0-9]+(\.[-a-z0-9]+)*\.[a-z]+$/;

/**
 * Checks if a url is well-formed and passes Stack Overflow's validation checks
 * @param url The url to validate
 */
export function stackOverflowValidateLink(url: string): boolean {
    const normalizedUrl = url?.trim().toLowerCase();
    return (
        validLinkRegex.test(normalizedUrl) ||
        validMailtoRegex.test(normalizedUrl)
    );
}

/**
 * Template function to escape all html in substitutions, but not the rest of the template.
 * For instance, escapeHTML`<p>${"<span>user input</span>"}</p>` will escape the inner span, but not the outer p tags.
 * Uses markdown-it's @see escapeHtml in the background
 */
export function escapeHTML(
    strings: TemplateStringsArray,
    ...subs: unknown[]
): string {
    let output = strings[0];
    for (let i = 0, len = subs.length; i < len; i++) {
        output += escapeHtml(subs[i]?.toString() || "") + strings[i + 1];
    }

    return output;
}

/** Gets the modifier key for the current platform; i.e. "Command" on macOS and "Control" elsewhere */
export function getPlatformModKey(): "Cmd" | "Ctrl" {
    return /Mac|iP(hone|[oa]d)/.test(navigator.platform) ? "Cmd" : "Ctrl";
}

/**
 * Returns a string containing the label and readable keyboard shortcut for button tooltips
 * @param mapping Corresponding command mapping (keyboard shortcut)
 */
export function getShortcut(mapping: string): string {
    if (!mapping.startsWith("Mod-")) {
        return mapping;
    }

<<<<<<< HEAD
    return (
        (/Mac|iP(hone|[oa]d)/.test(navigator.platform) ? "Cmd" : "Ctrl") +
        mapping.slice(3).toUpperCase()
    );
=======
    return getPlatformModKey() + mapping.slice(3);
>>>>>>> c47728aa
}

/**
 * Prefixes an event name to scope it to the editor
 * e.g. `view-change` becomes `StacksEditor:view-change`
 * @param eventName The event name to prefix
 */
function prefixEventName(eventName: string) {
    return `StacksEditor:${eventName}`;
}

/**
 * Generated a random id that can be used to ensure DOM element ids are unique
 * @returns a random string
 */
export function generateRandomId(): string {
    return (Math.random() * 10000).toFixed(0);
}

/**
 * Prefixes and dispatches a custom event on the target
 * @param target The target to dispatch the event on
 * @param eventName The unprefixed event name
 * @param detail Any custom data to pass on the event
 * @returns true if either event's cancelable attribute value is false or its preventDefault() method was not invoked, and false otherwise
 */
export function dispatchEditorEvent(
    target: Element,
    eventName: string,
    detail?: unknown
): boolean {
    const event = new CustomEvent(prefixEventName(eventName), {
        bubbles: true,
        cancelable: true,
        detail: detail,
    });
    return target.dispatchEvent(event);
}

/** Helper type that recursively makes an object and all its children Partials */
export type PartialDeep<T> = { [key in keyof T]?: PartialDeep<T[key]> };

/**
 * Binds a keymap containing a letter to both the lowercase and uppercase version of that letter;
 * this is done so that when the user has CAPS LOCK on, the keymap will still work
 * @param mapping The keymap string to bind
 * @param command The command to bind to all generated keymaps
 */
export function bindLetterKeymap(
    mapping: string,
    command: Command
): {
    [key: string]: Command;
} {
    const letter = mapping.split("-")[1]?.toLowerCase().trim();

    // not a single letter, so just return the mapping
    if (!letter || !letter.match(/^[a-z]{1}$/)) {
        return { [mapping]: command };
    }

    const prefix = mapping.slice(0, -1);

    return {
        [prefix + letter]: command,
        [prefix + letter.toUpperCase()]: command,
    };
}<|MERGE_RESOLUTION|>--- conflicted
+++ resolved
@@ -239,14 +239,7 @@
         return mapping;
     }
 
-<<<<<<< HEAD
-    return (
-        (/Mac|iP(hone|[oa]d)/.test(navigator.platform) ? "Cmd" : "Ctrl") +
-        mapping.slice(3).toUpperCase()
-    );
-=======
     return getPlatformModKey() + mapping.slice(3);
->>>>>>> c47728aa
 }
 
 /**
