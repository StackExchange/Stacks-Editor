import {
    EditorState,
    Plugin,
    PluginView,
    Transaction,
} from "prosemirror-state";
import { EditorView } from "prosemirror-view";
import { docChanged, generateRandomId } from "../utils";
import { EditorType } from "../view";
import {
    MenuBlock,
    MenuCommandExtended,
    MenuItem,
    MenuItemDisplay,
    MenuCommand,
    makeMenuButton,
} from "./helpers";
import { hidePopover } from "@stackoverflow/stacks";

/** NoOp to use in place of missing commands */
const commandNoOp = () => false;

/** Describes a menu block that has all of its properties standardized to consistent types */
interface StandardizedMenuBlock extends Omit<MenuBlock, "entries"> {
    dom: HTMLElement;
    entries: StandardizedMenuItem[];
}

/** Describes a menu item that has all of its properties standardized to consistent types */
interface StandardizedMenuItem {
    richText: MenuCommandExtended;
    commonmark: MenuCommandExtended;
    display: HTMLElement;
    key: string;
    children?: StandardizedMenuItem[] | null;
}

/**
 * PluginView that creates, tracks and changes the state of all menu items
 * @internal
 */
export class MenuView implements PluginView {
    dom: HTMLDivElement;
    private blocks: StandardizedMenuBlock[];
    private view: EditorView;
    private readonly: boolean;
    private editorType: EditorType;

    static disabledClass = "is-disabled";
    static activeClass = "is-selected";
    static invisibleClass = "d-none";

    constructor(blocks: MenuBlock[], view: EditorView, editorType: EditorType) {
        this.view = view;
        this.editorType = editorType;

        this.dom = document.createElement("div");
        this.dom.className = "d-flex g16 fl-grow1 ai-center js-editor-menu";

        // sort the blocks by their priority; lower priority first
        this.blocks = blocks
            .filter((b) => !!b)
            .sort((a, b) => a.priority - b.priority)
            .map((b) => {
                const entries = this.standardizeMenuItems(b.entries);

                const blockDom = this.makeBlockContainer(b);
                for (const entry of entries) {
                    blockDom.appendChild(entry.display);
                }

                this.dom.appendChild(blockDom);

                return {
                    ...b,
                    entries,
                    dom: blockDom,
                };
            });

        this.update(view, null);

        // turn all menu commands into a flat list so we can easily look them up later
        const menuCommands = [].concat(
            ...this.blocks
                .map((item) => item.entries)
                .reduce((a, b) => a.concat(b), [])
                .filter((e) => !!e)
                .map((item) => {
                    if ("children" in item && item.children?.length) {
                        // include the drop-down parent AND all of its children if there are child MenuCommandEntries
                        return [item, ...item.children];
                    }
                    return item;
                })
        ) as StandardizedMenuItem[];

        // NOTE: make sure your plugin/menu container calls `e.preventDefault()` on `mousedown` events
        // so the editor doesn't blur on click! StacksEditor automatically handles this for us in a typical use-case
        this.dom.addEventListener("click", (e) => {
            // find the closest button parent of the clicked element
            const target = (<HTMLElement>e.target).closest(".js-editor-btn");

            if (!target) {
                return;
            }

            // if the button is "disabled", return early
            if (target.classList.contains(MenuView.disabledClass)) {
                return;
            }

            const key = (target as HTMLElement).dataset.key;

            e.preventDefault();
            const isMouseEvent = e.detail > 0; // See https://developer.mozilla.org/en-US/docs/Web/API/UIEvent/detail

            // Move focus to the editor exclusively for mouse clicks
            // For keyboard events, we keep the focus on the menubar
            if (isMouseEvent) {
                // When the click is from a menuitem, hide the popover
                if (target.getAttribute("role") === "menuitem") {
                    const menuButton = (<HTMLElement>e.target).closest(
                        '[data-controller="s-popover"]'
                    );
                    hidePopover(menuButton);
                }

                // leave the menubar and focus on the editor
                view.focus();
            }

            const found = menuCommands.find((c) => c.key === key);
            const foundCommand = this.command(found);
            if (foundCommand.command) {
                foundCommand.command(
                    view.state,
                    view.dispatch.bind(view) as (tr: Transaction) => void,
                    view
                );
            }
        });

        this.readonly = !view.editable;
    }

    update(view: EditorView, prevState: EditorState) {
        // if the doc/view hasn't changed, there's no work to do
        if (
            !docChanged(prevState, view.state) &&
            this.readonly !== view.editable
        ) {
            return;
        }

        this.readonly = !view.editable;

        // disable *all* clicks if the menu is readonly
        this.dom.classList.toggle("pe-none", this.readonly);

        const viewIsReadonly = this.readonly;
        const isFocused = this.view.hasFocus();

        // check all blocks and their commands for visibility
        for (const block of this.blocks) {
            const visible = block.visible
                ? block.visible(this.view.state)
                : true;

            // if the block doesn't have a visibility function, don't mess with the classes at all
            if (block.visible) {
                block.dom.classList.toggle(MenuView.invisibleClass, !visible);
            }

            // don't bother checking commands if the block is not visible
            if (!visible) {
                continue;
            }

            // check each entry and update the dom to match the current state
            for (const entry of block.entries) {
                this.checkAndUpdateMenuCommandState(
                    entry,
                    viewIsReadonly,
                    isFocused
                );
            }
        }
    }

    destroy() {
        this.dom.remove();
    }

    /**
     * Checks if the given menu command is visible/active for the current state and updates its dom to match
     * @param entry The menu command entry to check
     * @param isReadonly Whether the editor is readonly
     * @param isFocused Whether the editor currently has focus
     */
    private checkAndUpdateMenuCommandState(
        entry: StandardizedMenuItem,
        isReadonly: boolean,
        isFocused: boolean
    ): void {
        let dom = entry.display;

        // make sure we really got the button itself, not a wrapper
        if (!dom.classList.contains("js-editor-btn")) {
            const button: HTMLElement = dom.querySelector(".js-editor-btn");
            dom = button ?? dom;
        }

        const command = this.command(entry);

        const visible = command.visible
            ? command.visible(this.view.state)
            : true;

        const active =
            isFocused && command.active
                ? command.active(this.view.state)
                : false;

        const enabled =
            !isReadonly &&
            command.command(this.view.state, undefined, this.view);

        dom.classList.remove(MenuView.disabledClass);
        dom.classList.remove(MenuView.activeClass);
        dom.classList.remove(MenuView.invisibleClass);

        dom.dataset.key = entry.key;

        // class priority is active > disabled > default
        if (!visible) {
            dom.classList.add(MenuView.invisibleClass);
        } else if (active) {
            dom.classList.add(MenuView.activeClass);
        } else if (!enabled) {
            dom.classList.add(MenuView.disabledClass);
        }

        // if this is a dropdown, check all of its children as well
        if ("children" in entry && entry.children?.length) {
            for (const child of entry.children) {
                this.checkAndUpdateMenuCommandState(
                    child,
                    isReadonly,
                    isFocused
                );
            }
        }
    }

    /** Creates the element that a block's child entries' doms are placed into */
    private makeBlockContainer(block: MenuBlock) {
        const dom = document.createElement("div");
        dom.className = `s-editor-menu-block d-flex g2 ${
            block.classes?.join(" ") ?? ""
        } js-block-${block.name}`;

        return dom;
    }

    /**
     * Simplifies all menu items, standardizing their properties for consistent use
     * @param entries the menu items to simplify
     */
    private standardizeMenuItems(entries: MenuItem[]): StandardizedMenuItem[] {
        const ret: StandardizedMenuItem[] = [];

        if (!entries?.length) {
            return [];
        }

        for (const entry of entries) {
            // TODO WRITE TEST
            if (!entry?.key) {
                continue;
            }

            let sanitizedEntry: StandardizedMenuItem = {
                ...entry,
                // check for an extended vs simple command
                commonmark: this.expandCommand(entry.commonmark),
                richText: this.expandCommand(entry.richText),
                display: null,
                children: null,
            };

            if ("children" in entry && entry.children?.length) {
                sanitizedEntry.children = this.standardizeMenuItems(
                    entry.children
                );
                sanitizedEntry = this.buildMenuDropdown(
                    sanitizedEntry,
                    entry.display
                );
            } else if ("svg" in entry.display) {
                sanitizedEntry.display = makeMenuButton(
                    entry.display.svg,
                    entry.display.label,
                    sanitizedEntry.key,
                    []
                );
            } else {
                sanitizedEntry.display = entry.display;
            }

            ret.push(sanitizedEntry);
        }

        return ret;
    }

    /** Helper method to get the right command from an item for the current editor type */
    private command(entry: StandardizedMenuItem) {
        return this.editorType === EditorType.RichText
            ? entry?.richText
            : entry?.commonmark;
    }

    /** Builds a dropdown menu button with its dropdown */
    private buildMenuDropdown(
        entry: StandardizedMenuItem,
        display: MenuItemDisplay
    ): StandardizedMenuItem {
        const randomId = generateRandomId();
        const popoverId = `${entry.key}-popover-${randomId}`;
        const buttonId = `${entry.key}-btn-${randomId}`;

        const button = makeMenuButton(display.svg, display.label, entry.key);
        button.classList.add("s-btn", "s-btn__dropdown");
        button.setAttribute("aria-controls", popoverId);
        button.setAttribute("data-action", "s-popover#toggle");
        button.setAttribute("data-controller", "s-tooltip");
<<<<<<< HEAD
        button.setAttribute("role", "menu");
=======
>>>>>>> 2409a563
        button.id = buttonId;
        button.dataset.key = entry.key;

        const popover = document.createElement("div");
        popover.className = "s-popover wmn-initial w-auto px0 pt0 py8";
        popover.id = popoverId;
        popover.setAttribute("role", "menu");

        const arrow = document.createElement("div");
        arrow.className = "s-popover--arrow";
        arrow.setAttribute("aria-hidden", "true");

        popover.appendChild(arrow);

        const content = document.createElement("div");
        content.className = "d-flex fd-column";
        content.setAttribute("role", "presentation");

        content.append(...entry.children.map((c) => c.display));
        popover.appendChild(content);

        const wrapper = document.createElement("div");
        wrapper.dataset.controller = "s-popover";
        wrapper.setAttribute("data-s-popover-toggle-class", "is-selected");
        wrapper.setAttribute("data-s-popover-placement", "bottom");
        wrapper.setAttribute(
            "data-s-popover-reference-selector",
            `#${buttonId}`
        );
        wrapper.appendChild(button);
        wrapper.appendChild(popover);

        const command = {
            ...this.command(entry),
        };

        return {
            key: entry.key,
            display: wrapper,
            children: entry.children,
            richText: command,
            commonmark: command,
        };
    }

    /** Helper method to convert a MenuItem's command to a standard type */
    private expandCommand(
        command: MenuCommandExtended | MenuCommand
    ): MenuCommandExtended {
        if (!command) {
            return {
                command: commandNoOp,
                visible: null,
                active: null,
            };
        }

        return "command" in command
            ? command
            : {
                  command,
              };
    }
}

/**
 * Creates a menu plugin with the passed in entries
 * @param blocks The entries to use on the generated menu
 * @param containerFn A function that returns the container element for the menu
 * @internal
 */
export function createMenuPlugin(
    blocks: MenuBlock[],
    containerFn: (view: EditorView) => Node,
    editorType: EditorType
): Plugin {
    return new Plugin({
        view(editorView) {
            const menuView = new MenuView(blocks, editorView, editorType);
            containerFn =
                containerFn ||
                function (v) {
                    return v.dom.parentNode;
                };

            const container = containerFn(editorView);

            // if the container is the same as the one that has the editor
            // insert the menu before it
            if (container.contains(editorView.dom)) {
                container.insertBefore(menuView.dom, editorView.dom);
            } else {
                container.insertBefore(menuView.dom, container.firstChild);
            }

            return menuView;
        },
    });
}<|MERGE_RESOLUTION|>--- conflicted
+++ resolved
@@ -335,10 +335,6 @@
         button.setAttribute("aria-controls", popoverId);
         button.setAttribute("data-action", "s-popover#toggle");
         button.setAttribute("data-controller", "s-tooltip");
-<<<<<<< HEAD
-        button.setAttribute("role", "menu");
-=======
->>>>>>> 2409a563
         button.id = buttonId;
         button.dataset.key = entry.key;
 
