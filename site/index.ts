import "@stackoverflow/stacks";
import packageJson from "../package.json";
import {
    registerLocalizationStrings,
    StacksEditor,
    StacksEditorOptions,
} from "../src";
import type { LinkPreviewProvider } from "../src/rich-text/plugins/link-preview";
import type { ImageUploadOptions } from "../src/shared/prosemirror-plugins/image-upload";
import { samplePlugins } from "./sample-plugins";
import "./site.less";

function domReady(callback: (e: Event) => void) {
    if (document.readyState === "loading") {
        document.addEventListener("DOMContentLoaded", callback);
    } else {
        callback(null);
    }
}

function getDefaultEditor(): number {
    return +localStorage.getItem("defaultEditor") || 0;
}

function setDefaultEditor(value: number) {
    localStorage.setItem("defaultEditor", value.toString());
}

function setTimeoutAsync(delay: number): Promise<void> {
    return new Promise((resolve) => {
        setTimeout(() => resolve(), Math.max(delay, 2000));
    });
}

/**
 * Sample preview provider attached to `example.com` domain that simulates
 * a fetch by waiting five seconds from time of request to time of render
 */
export const ExampleLinkPreviewProvider: LinkPreviewProvider = {
    domainTest: /^https?:\/\/(www\.)?(example\.com)/i,
    renderer: (url: string) => {
        let returnValue: string = null;

        // only render example.com urls, no matter what's registered downstream
        if (url.includes("example.com")) {
            const date = new Date().toString();
            // NOTE: usually we'd use escapeHTML here, but I don't want to pull in any of the bundle (for demo purposes)
            returnValue = `
            <div class="s-link-preview js-onebox">
                <div class="s-link-preview--header">
                    <div>
                        <a href="${url}" target="_blank" class="s-link-preview--title">Example link preview</a>
                        <div class="s-link-preview--details">Not really a real link preview, but it acts like one!</div>
                    </div>
                </div>
                <div class="s-link-preview--body">
                    <strong>This is a link preview, yo.</strong><br><br>We can run arbitrary JS in here, so here's the current date:<br><em>${date}</em>
                </div>
            </div>`;
        }

        return setTimeoutAsync(5000).then(() => {
            const el = document.createElement("div");
            // Note: local development only, don't care to sanitize and don't want to import escapeHTML
            // eslint-disable-next-line no-unsanitized/property
            el.innerHTML = returnValue;
            return el;
        });
    },
};

export const ExampleTextOnlyLinkPreviewProvider: LinkPreviewProvider = {
    domainTest: /^https?:\/\/(www\.)?(example\.org)/i,
    renderer: (url) =>
        setTimeoutAsync(0).then(() =>
            document.createTextNode(`Example domain (${new URL(url).pathname})`)
        ),
    textOnly: true,
};

/**
 * Sample image handler that processes the uploaded image and returns a data url
 * rather than sending it to an external service
 */
const ImageUploadHandler: ImageUploadOptions["handler"] = (file) =>
    setTimeoutAsync(2000).then(() => {
        return new Promise(function (resolve) {
            if (typeof file === "string") {
                resolve(file);
                return;
            }

            // if the serviceworker is registered, send it the image and use the local image url hack instead
            if (navigator.serviceWorker.controller) {
                const id = Math.floor(Math.random() * 1000);
                navigator.serviceWorker.controller.postMessage({
                    id: id,
                    content: file,
                });
                resolve(`https://images.local/${id}`);
            } else {
                // read the image in and translate it to a data url to use in the <img> tag
                const reader = new FileReader();
                reader.readAsDataURL(file);
                reader.addEventListener("load", () =>
                    resolve(reader.result as string)
                );
            }
        });
    });

domReady(() => {
    const versionNumber = document.querySelector(".js-version-number");
    if (versionNumber) {
        versionNumber.textContent = packageJson.version;
    }

    document
        .querySelector(".js-repo-link")
        ?.setAttribute("href", packageJson.repository.url);

    document
        .querySelector("#js-toggle-dark")
        ?.addEventListener("change", (e: Event) => {
            e.preventDefault();
            e.stopPropagation();

            document.body.classList.toggle("theme-dark");
        });

    document
        .querySelector("#js-toggle-contrast")
        ?.addEventListener("change", (e: Event) => {
            e.preventDefault();
            e.stopPropagation();

            document.body.classList.toggle("theme-highcontrast");
        });

    document
        .querySelector("#js-toggle-readonly")
        ?.addEventListener("change", (e: Event) => {
            e.preventDefault();
            e.stopPropagation();

            // eslint-disable-next-line @typescript-eslint/no-unsafe-member-access, @typescript-eslint/no-explicit-any
            const editor = (window as any).editorInstance as StacksEditor;

            editor.readonly ? editor.enable() : editor.disable();
        });

    // create the editor
    const place = document.querySelector<HTMLElement>("#example-1");
    const place2 = document.querySelector<HTMLElement>("#example-2");
    const content = document.querySelector<HTMLTextAreaElement>("#content");
    const enableImages = !place.classList.contains("js-images-disabled");
    const enableSamplePlugin = place.classList.contains("js-plugins-enabled");
    const enableMDPreview = place.classList.contains("js-md-preview-enabled");

    const imageUploadOptions: ImageUploadOptions = {
        handler: ImageUploadHandler,
        brandingHtml: "Powered by... <strong>Nothing!</strong>",
        contentPolicyHtml:
            "These images are uploaded nowhere, so no content policy applies",
        wrapImagesInLinks: true,
        allowExternalUrls: true,
    };

    // TODO should null out entire object, but that currently just defaults back to the original on merge
    // if not loading images, then null handler should ensure that image options not included
    if (!enableImages) {
        imageUploadOptions["handler"] = null;
    }

    registerLocalizationStrings({
        menubar: {
            mode_toggle_title: "Localization test: Toggle editor mode",
        },
    });

    const options: StacksEditorOptions = {
        defaultView: getDefaultEditor(),
        editorHelpLink: "#TODO",
        commonmarkOptions: {},
        parserFeatures: {
            tables: true,
            tagLinks: {
                allowNonAscii: false,
                allowMetaTags: true,
                renderer: (tagName, isMetaTag) => {
                    return {
                        link: "#" + tagName,
                        linkTitle: "Show questions tagged '" + tagName + "'",
                        additionalClasses: isMetaTag ? ["s-tag__muted"] : [],
                    };
                },
            },
<<<<<<< HEAD
            placeholderText: "This is placeholder text, so start typing…",
            richTextOptions: {
                linkPreviewProviders: [
                    ExampleTextOnlyLinkPreviewProvider,
                    ExampleLinkPreviewProvider,
                ],
            },
            imageUpload: imageUploadOptions,
            editorPlugins: enableSamplePlugin ? samplePlugins : [],
            enableMarkdownPreview: enableMDPreview,
        };
=======
        },
        placeholderText: "This is placeholder text, so start typing…",
        richTextOptions: {
            linkPreviewProviders: [
                ExampleTextOnlyLinkPreviewProvider,
                ExampleLinkPreviewProvider,
            ],
        },
        imageUpload: imageUploadOptions,
        editorPlugins: enableSamplePlugin ? samplePlugins : [],
    };
>>>>>>> a0265207

    const editorInstance = new StacksEditor(place, content.value, options);

    // set the instance on the window for developers to poke around in
    // eslint-disable-next-line @typescript-eslint/no-unsafe-member-access, @typescript-eslint/no-explicit-any
    (window as any)["editorInstance"] = editorInstance;

    if (place2) {
        const secondEditorInstance = new StacksEditor(
            place2,
            content.value,
            options
        );

        // set the instance on the window for developers to poke around in
        // eslint-disable-next-line @typescript-eslint/no-unsafe-member-access, @typescript-eslint/no-explicit-any
        (window as any)["secondEditorInstance"] = secondEditorInstance;
    }

    place.addEventListener(
        "StacksEditor:view-change",
        (e: CustomEvent<{ editorType: number }>) => {
            setDefaultEditor(e.detail.editorType);
        }
    );

    place2?.addEventListener(
        "StacksEditor:view-change",
        (e: CustomEvent<{ editorType: number }>) => {
            setDefaultEditor(e.detail.editorType);
        }
    );
});

if ("serviceWorker" in navigator) {
    window.addEventListener("load", function () {
        navigator.serviceWorker.register("/serviceworker.bundle.js").then(
            () => {
                // eslint-disable-next-line no-console
                console.log(
                    "ServiceWorker registration successful; uploaded image interception enabled"
                );
            },
            (err) => {
                // eslint-disable-next-line no-console
                console.log("ServiceWorker registration failed: ", err);
            }
        );
    });
}<|MERGE_RESOLUTION|>--- conflicted
+++ resolved
@@ -195,19 +195,6 @@
                     };
                 },
             },
-<<<<<<< HEAD
-            placeholderText: "This is placeholder text, so start typing…",
-            richTextOptions: {
-                linkPreviewProviders: [
-                    ExampleTextOnlyLinkPreviewProvider,
-                    ExampleLinkPreviewProvider,
-                ],
-            },
-            imageUpload: imageUploadOptions,
-            editorPlugins: enableSamplePlugin ? samplePlugins : [],
-            enableMarkdownPreview: enableMDPreview,
-        };
-=======
         },
         placeholderText: "This is placeholder text, so start typing…",
         richTextOptions: {
@@ -218,8 +205,8 @@
         },
         imageUpload: imageUploadOptions,
         editorPlugins: enableSamplePlugin ? samplePlugins : [],
+        enableMarkdownPreview: enableMDPreview,
     };
->>>>>>> a0265207
 
     const editorInstance = new StacksEditor(place, content.value, options);
 
