import "@stackoverflow/stacks";
import MarkdownIt from "markdown-it";
import packageJson from "../package.json";
import {
    registerLocalizationStrings,
    StacksEditor,
    StacksEditorOptions,
} from "../src";
import { PreviewRenderer } from "../src/commonmark/editor";
import type { LinkPreviewProvider } from "../src/rich-text/plugins/link-preview";
import type { ImageUploadOptions } from "../src/shared/prosemirror-plugins/image-upload";
import { sleepAsync } from "../test/rich-text/test-helpers";
import { samplePlugins } from "./sample-plugins";
import "./site.less";

function domReady(callback: (e: Event) => void) {
    if (document.readyState === "loading") {
        document.addEventListener("DOMContentLoaded", callback);
    } else {
        callback(null);
    }
}

function getDefaultEditor(): { type: number; previewShown: boolean } {
    return {
        type: +localStorage.getItem("defaultEditor") || 0,
        previewShown: localStorage.getItem("previewShownByDefault") === "true",
    };
}

function setDefaultEditor(value: number, previewShown: boolean) {
    localStorage.setItem("defaultEditor", value.toString());
    localStorage.setItem("previewShownByDefault", previewShown.toString());
}

function setTimeoutAsync(delay: number): Promise<void> {
    return new Promise((resolve) => {
        setTimeout(() => resolve(), Math.max(delay, 2000));
    });
}

/**
 * Sample preview provider attached to `example.com` domain that simulates
 * a fetch by waiting five seconds from time of request to time of render
 */
export const ExampleLinkPreviewProvider: LinkPreviewProvider = {
    domainTest: /^https?:\/\/(www\.)?(example\.com)/i,
    renderer: (url: string) => {
        let returnValue: string = null;

        // only render example.com urls, no matter what's registered downstream
        if (url.includes("example.com")) {
            const date = new Date().toString();
            // NOTE: usually we'd use escapeHTML here, but I don't want to pull in any of the bundle (for demo purposes)
            returnValue = `
            <div class="s-link-preview js-onebox">
                <div class="s-link-preview--header">
                    <div>
                        <a href="${url}" target="_blank" class="s-link-preview--title">Example link preview</a>
                        <div class="s-link-preview--details">Not really a real link preview, but it acts like one!</div>
                    </div>
                </div>
                <div class="s-link-preview--body">
                    <strong>This is a link preview, yo.</strong><br><br>We can run arbitrary JS in here, so here's the current date:<br><em>${date}</em>
                </div>
            </div>`;
        }

        return setTimeoutAsync(5000).then(() => {
            const el = document.createElement("div");
            // Note: local development only, don't care to sanitize and don't want to import escapeHTML
            // eslint-disable-next-line no-unsanitized/property
            el.innerHTML = returnValue;
            return el;
        });
    },
};

export const ExampleTextOnlyLinkPreviewProvider: LinkPreviewProvider = {
    domainTest: /^https?:\/\/(www\.)?(example\.org)/i,
    renderer: (url) =>
        setTimeoutAsync(0).then(() =>
            document.createTextNode(`Example domain (${new URL(url).pathname})`)
        ),
    textOnly: true,
};

/**
 * Sample image handler that processes the uploaded image and returns a data url
 * rather than sending it to an external service
 */
const ImageUploadHandler: ImageUploadOptions["handler"] = (file) =>
    setTimeoutAsync(2000).then(() => {
        return new Promise(function (resolve) {
            if (typeof file === "string") {
                resolve(file);
                return;
            }

            // if the serviceworker is registered, send it the image and use the local image url hack instead
            if (navigator.serviceWorker.controller) {
                const id = Math.floor(Math.random() * 1000);
                navigator.serviceWorker.controller.postMessage({
                    id: id,
                    content: file,
                });
                resolve(`https://images.local/${id}`);
            } else {
                // read the image in and translate it to a data url to use in the <img> tag
                const reader = new FileReader();
                reader.readAsDataURL(file);
                reader.addEventListener("load", () =>
                    resolve(reader.result as string)
                );
            }
        });
    });

/**
 * Sample preview renderer that has a fake delay and uses the default Markdown-It renderer
 * NOTE: synchronous renderers can simply return Promise.resolve()
 */
const examplePreviewRenderer: PreviewRenderer = async (content, container) => {
    const spinner = document.createElement("span");
    spinner.className = "is-loading";
    spinner.textContent =
        "Intentionally delaying render for example purposes...";
    container.appendChild(spinner);

    // add a fake load delay (because we can)
    await sleepAsync(500);

    const instance = MarkdownIt("commonmark", {
        html: false,
    });
    // html support is disabled above (and this is a simple demo anyways)
    // eslint-disable-next-line no-unsanitized/property
    container.innerHTML = instance.render(content);

    // add a disclaimer to our demo renderer so people don't report unrelated rendering bugs
    const disclaimer = document.createElement("p");
    disclaimer.className = "fs-fine fc-light mb4";
    disclaimer.textContent =
        "This demo is using the default MarkdownIt renderer, so don't expect anything fancy.";
    container.prepend(disclaimer);
};

domReady(() => {
    const versionNumber = document.querySelector(".js-version-number");
    if (versionNumber) {
        versionNumber.textContent = packageJson.version;
    }

    document
        .querySelector(".js-repo-link")
        ?.setAttribute("href", packageJson.repository.url);

    document
        .querySelector("#js-toggle-dark")
        ?.addEventListener("change", (e: Event) => {
            e.preventDefault();
            e.stopPropagation();

            document.body.classList.toggle("theme-dark");
        });

    document
        .querySelector("#js-toggle-contrast")
        ?.addEventListener("change", (e: Event) => {
            e.preventDefault();
            e.stopPropagation();

            document.body.classList.toggle("theme-highcontrast");
        });

    document
        .querySelector("#js-toggle-readonly")
        ?.addEventListener("change", (e: Event) => {
            e.preventDefault();
            e.stopPropagation();

            // eslint-disable-next-line @typescript-eslint/no-unsafe-member-access, @typescript-eslint/no-explicit-any
            const editor = (window as any).editorInstance as StacksEditor;

            editor.readonly ? editor.enable() : editor.disable();
        });

    // create the editor
    const place = document.querySelector<HTMLElement>("#example-1");
    const place2 = document.querySelector<HTMLElement>("#example-2");
    const content = document.querySelector<HTMLTextAreaElement>("#content");
    const enableImages = !place.classList.contains("js-images-disabled");
    const enableSamplePlugin = place.classList.contains("js-plugins-enabled");
    const enableMDPreview = place.classList.contains("js-md-preview-enabled");

    const imageUploadOptions: ImageUploadOptions = {
        handler: ImageUploadHandler,
        brandingHtml: "Powered by... <strong>Nothing!</strong>",
        contentPolicyHtml:
            "These images are uploaded nowhere, so no content policy applies",
        wrapImagesInLinks: true,
        allowExternalUrls: true,
    };

    // TODO should null out entire object, but that currently just defaults back to the original on merge
    // if not loading images, then null handler should ensure that image options not included
    if (!enableImages) {
        imageUploadOptions["handler"] = null;
    }

    registerLocalizationStrings({
        menubar: {
            mode_toggle_richtext_title: "Localization test: Rich text mode",
            mode_toggle_markdown_title: "Localization test: Markdown mode",
        },
    });

    const defaultEditor = getDefaultEditor();
    const options: StacksEditorOptions = {
        defaultView: defaultEditor.type,
        editorHelpLink: "#HELP_LINK",
        commonmarkOptions: {
            preview: {
                enabled: enableMDPreview,
                shownByDefault: defaultEditor.previewShown,
                renderer: examplePreviewRenderer,
            },
        },
        parserFeatures: {
            tables: true,
            tagLinks: {
                render: (tagName, isMetaTag) => {
                    return {
                        link: "#" + tagName,
                        linkTitle: "Show questions tagged '" + tagName + "'",
                        additionalClasses: isMetaTag ? ["s-tag__muted"] : [],
                    };
                },
            },
        },
        placeholderText: "This is placeholder text, so start typing…",
        richTextOptions: {
            linkPreviewProviders: [
                ExampleTextOnlyLinkPreviewProvider,
                ExampleLinkPreviewProvider,
            ],
        },
        imageUpload: imageUploadOptions,
        editorPlugins: enableSamplePlugin ? samplePlugins : [],
    };

<<<<<<< HEAD
        const editorInstance = new StacksEditor(place, content.value, {
            ...options,
            ariaLabeledby: "editor-label",
            id: "editor",
        });
=======
    const editorInstance = new StacksEditor(place, content.value, options);
>>>>>>> 88980fe9

    // set the instance on the window for developers to poke around in
    // eslint-disable-next-line @typescript-eslint/no-unsafe-member-access, @typescript-eslint/no-explicit-any
    (window as any)["editorInstance"] = editorInstance;

    if (place2) {
        const secondEditorInstance = new StacksEditor(
            place2,
            content.value,
            options
        );

        // set the instance on the window for developers to poke around in
        // eslint-disable-next-line @typescript-eslint/no-unsafe-member-access, @typescript-eslint/no-explicit-any
        (window as any)["secondEditorInstance"] = secondEditorInstance;
    }

    place.addEventListener(
        "StacksEditor:view-change",
        (e: CustomEvent<{ editorType: number; previewShown: boolean }>) => {
            setDefaultEditor(e.detail.editorType, e.detail.previewShown);
        }
    );

    place2?.addEventListener(
        "StacksEditor:view-change",
        (e: CustomEvent<{ editorType: number; previewShown: boolean }>) => {
            setDefaultEditor(e.detail.editorType, e.detail.previewShown);
        }
    );

    // if the help link button is clicked, show the user an alert instead of opening the non-existent help page
    document.querySelectorAll(".js-help-link").forEach((el) => {
        el.addEventListener("click", (e: Event) => {
            e.preventDefault();
            e.stopPropagation();
            // eslint-disable-next-line no-alert
            alert(
                "The demo help link doesn't actually go anywhere, so enjoy this alert instead. :)"
            );
        });
    });
});

if ("serviceWorker" in navigator) {
    window.addEventListener("load", function () {
        navigator.serviceWorker.register("/serviceworker.bundle.js").then(
            () => {
                // eslint-disable-next-line no-console
                console.log(
                    "ServiceWorker registration successful; uploaded image interception enabled"
                );
            },
            (err) => {
                // eslint-disable-next-line no-console
                console.log("ServiceWorker registration failed: ", err);
            }
        );
    });
}<|MERGE_RESOLUTION|>--- conflicted
+++ resolved
@@ -247,17 +247,11 @@
         },
         imageUpload: imageUploadOptions,
         editorPlugins: enableSamplePlugin ? samplePlugins : [],
+        ariaLabeledby: "editor-label",
+        id: "editor",        
     };
 
-<<<<<<< HEAD
-        const editorInstance = new StacksEditor(place, content.value, {
-            ...options,
-            ariaLabeledby: "editor-label",
-            id: "editor",
-        });
-=======
     const editorInstance = new StacksEditor(place, content.value, options);
->>>>>>> 88980fe9
 
     // set the instance on the window for developers to poke around in
     // eslint-disable-next-line @typescript-eslint/no-unsafe-member-access, @typescript-eslint/no-explicit-any
