{
    "name": "@stackoverflow/stacks-editor",
    "version": "0.6.1",
    "description": "",
    "repository": {
        "type": "git",
        "url": "https://github.com/StackExchange/Stacks-Editor.git"
    },
    "main": "./dist/app.bundle.js",
    "module": "./dist/index.js",
    "types": "./dist/index.d.ts",
    "files": [
        "dist/"
    ],
    "scripts": {
        "test": "jest --config config/jest-unit.config.js",
        "test:e2e": "npx playwright test --config config/playwright.config.ts",
        "start": "webpack serve --config config/webpack.dev.js",
        "build": "webpack --config config/webpack.prod.js",
        "build:dev": "webpack --config config/webpack.dev.js",
        "build:gh-pages": "webpack --config config/webpack.dev.js --mode=production --",
        "print-stats": "webpack --config config/webpack.prod.js --entry ./src/index.ts --profile --json > stats.json",
        "lint:eslint": "eslint .",
        "lint:prettier": "prettier --check . --end-of-line auto",
        "lint:prettier:fix": "prettier --check . --end-of-line auto --write",
        "release": "standard-version",
        "prepublishOnly": "npm run build && tsc --module ES6 --sourceMap false",
        "prepare": "husky install"
    },
    "keywords": [],
    "author": "Stack Exchange Inc",
    "license": "MIT",
    "sideEffects": [
        "*.less"
    ],
    "commitlint": {
        "extends": [
            "./config/commitlint.config.js"
        ]
    },
    "devDependencies": {
        "@commitlint/cli": "^17.0.3",
        "@commitlint/config-conventional": "^17.0.3",
<<<<<<< HEAD
        "@playwright/test": "^1.23.3",
        "@types/jest": "^28.1.5",
        "@typescript-eslint/eslint-plugin": "^5.30.6",
        "@typescript-eslint/parser": "^5.30.6",
=======
        "@playwright/test": "^1.23.4",
        "@types/jest": "^28.1.6",
        "@typescript-eslint/eslint-plugin": "^5.30.7",
        "@typescript-eslint/parser": "^5.30.7",
>>>>>>> 23b058a5
        "clean-webpack-plugin": "^4.0.0",
        "css-loader": "^6.7.1",
        "cssnano": "^5.1.12",
        "eslint": "^8.20.0",
        "eslint-config-prettier": "^8.5.0",
        "eslint-plugin-jest": "^26.6.0",
        "eslint-plugin-no-unsanitized": "^4.0.1",
        "highlight.js": "^11.6.0",
        "html-loader": "^4.1.0",
        "html-webpack-plugin": "^5.5.0",
        "husky": "^8.0.1",
        "jest": "^28.1.3",
        "jest-environment-jsdom": "^28.1.3",
        "less": "^4.1.3",
        "less-loader": "^11.0.0",
        "liquidjs-loader": "^1.0.1",
        "mini-css-extract-plugin": "^2.6.1",
        "mini-svg-data-uri": "^1.4.4",
        "postcss": "^8.4.14",
        "postcss-loader": "^7.0.1",
        "prettier": "^2.7.1",
        "standard-version": "^9.5.0",
<<<<<<< HEAD
        "ts-jest": "^28.0.6",
=======
        "ts-jest": "^28.0.7",
>>>>>>> 23b058a5
        "ts-loader": "^9.3.1",
        "typescript": "^4.7.4",
        "webpack": "^5.73.0",
        "webpack-bundle-analyzer": "^4.5.0",
        "webpack-cli": "^4.10.0",
        "webpack-dev-server": "^4.9.3",
        "webpack-merge": "^5.8.0"
    },
    "dependencies": {
        "@lezer/markdown": "^1.0.1",
        "@stackoverflow/stacks": "^1.2.0",
        "@stackoverflow/stacks-icons": "^2.27.0",
        "@types/markdown-it": "12.2.3",
        "markdown-it": "^13.0.1",
        "orderedmap": "^2.0.0",
        "prosemirror-commands": "^1.3.0",
        "prosemirror-highlightjs": "^0.9.1",
        "prosemirror-history": "^1.3.0",
        "prosemirror-inputrules": "^1.2.0",
        "prosemirror-keymap": "^1.2.0",
        "prosemirror-lezer": "^0.0.3",
        "prosemirror-markdown": "^1.9.3",
        "prosemirror-model": "^1.18.1",
        "prosemirror-schema-basic": "^1.2.0",
        "prosemirror-schema-list": "^1.2.0",
        "prosemirror-state": "^1.4.1",
        "prosemirror-transform": "^1.6.0",
        "prosemirror-view": "^1.26.5"
    },
    "peerDependencies": {
        "highlight.js": "^11.6.0"
    }
}<|MERGE_RESOLUTION|>--- conflicted
+++ resolved
@@ -41,17 +41,10 @@
     "devDependencies": {
         "@commitlint/cli": "^17.0.3",
         "@commitlint/config-conventional": "^17.0.3",
-<<<<<<< HEAD
-        "@playwright/test": "^1.23.3",
-        "@types/jest": "^28.1.5",
-        "@typescript-eslint/eslint-plugin": "^5.30.6",
-        "@typescript-eslint/parser": "^5.30.6",
-=======
         "@playwright/test": "^1.23.4",
         "@types/jest": "^28.1.6",
         "@typescript-eslint/eslint-plugin": "^5.30.7",
         "@typescript-eslint/parser": "^5.30.7",
->>>>>>> 23b058a5
         "clean-webpack-plugin": "^4.0.0",
         "css-loader": "^6.7.1",
         "cssnano": "^5.1.12",
@@ -74,11 +67,7 @@
         "postcss-loader": "^7.0.1",
         "prettier": "^2.7.1",
         "standard-version": "^9.5.0",
-<<<<<<< HEAD
-        "ts-jest": "^28.0.6",
-=======
         "ts-jest": "^28.0.7",
->>>>>>> 23b058a5
         "ts-loader": "^9.3.1",
         "typescript": "^4.7.4",
         "webpack": "^5.73.0",
