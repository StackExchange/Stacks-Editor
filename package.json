{
    "name": "@stackoverflow/stacks-editor",
    "version": "0.5.1",
    "description": "",
    "repository": {
        "type": "git",
        "url": "https://github.com/StackExchange/Stacks-Editor.git"
    },
    "main": "./dist/app.bundle.js",
    "module": "./dist/index.js",
    "types": "./dist/index.d.ts",
    "files": [
        "dist/"
    ],
    "scripts": {
        "test": "jest --config config/jest-unit.config.js",
        "test:e2e": "npx playwright test --config config/playwright.config.ts",
        "start": "webpack serve --config config/webpack.dev.js",
        "build": "webpack --config config/webpack.prod.js",
        "build:dev": "webpack --config config/webpack.dev.js",
        "build:gh-pages": "webpack --config config/webpack.dev.js --mode=production --",
        "print-stats": "webpack --config config/webpack.prod.js --profile --json > stats.json",
        "lint:eslint": "eslint .",
        "lint:prettier": "prettier --check . --end-of-line auto",
        "release": "standard-version",
        "prepublishOnly": "npm run build && tsc --module ES6 --sourceMap false",
        "prepare": "husky install"
    },
    "keywords": [],
    "author": "Stack Exchange Inc",
    "license": "MIT",
    "sideEffects": [
        "*.less"
    ],
    "commitlint": {
        "extends": [
            "./config/commitlint.config.js"
        ]
    },
    "devDependencies": {
        "@commitlint/cli": "^17.0.2",
        "@commitlint/config-conventional": "^17.0.2",
        "@playwright/test": "^1.22.2",
<<<<<<< HEAD
        "@types/jest": "^28.1.1",
        "@typescript-eslint/eslint-plugin": "^5.27.1",
        "@typescript-eslint/parser": "^5.27.1",
=======
        "@types/jest": "^28.1.2",
        "@typescript-eslint/eslint-plugin": "^5.28.0",
        "@typescript-eslint/parser": "^5.28.0",
>>>>>>> 68ff7257
        "clean-webpack-plugin": "^4.0.0",
        "css-loader": "^6.7.1",
        "cssnano": "^5.1.11",
        "eslint": "^8.17.0",
        "eslint-config-prettier": "^8.5.0",
        "eslint-plugin-jest": "^26.5.3",
        "eslint-plugin-no-unsanitized": "^4.0.1",
        "highlight.js": "^11.5.1",
<<<<<<< HEAD
        "html-loader": "^3.1.0",
=======
        "html-loader": "^3.1.2",
>>>>>>> 68ff7257
        "html-webpack-plugin": "^5.5.0",
        "husky": "^8.0.1",
        "jest": "^28.1.1",
        "jest-environment-jsdom": "^28.1.1",
        "less": "^4.1.3",
        "less-loader": "^11.0.0",
        "liquidjs-loader": "^1.0.1",
        "mini-css-extract-plugin": "^2.6.1",
        "mini-svg-data-uri": "^1.4.4",
        "postcss": "^8.4.14",
        "postcss-loader": "^7.0.0",
<<<<<<< HEAD
        "prettier": "^2.6.2",
        "standard-version": "^9.5.0",
        "ts-jest": "^28.0.4",
=======
        "prettier": "^2.7.1",
        "standard-version": "^9.5.0",
        "ts-jest": "^28.0.5",
>>>>>>> 68ff7257
        "ts-loader": "^9.3.0",
        "typescript": "^4.7.3",
        "webpack": "^5.73.0",
        "webpack-bundle-analyzer": "^4.5.0",
        "webpack-cli": "^4.10.0",
        "webpack-dev-server": "^4.9.2",
        "webpack-merge": "^5.8.0"
    },
    "dependencies": {
        "@stackoverflow/stacks": "^1.2.0",
        "@stackoverflow/stacks-icons": "^2.27.0",
        "@types/markdown-it": "12.2.3",
        "markdown-it": "^13.0.1",
<<<<<<< HEAD
=======
        "orderedmap": "^2.0.0",
>>>>>>> 68ff7257
        "prosemirror-commands": "^1.3.0",
        "prosemirror-highlightjs": "^0.8.0",
        "prosemirror-history": "^1.3.0",
        "prosemirror-inputrules": "^1.2.0",
        "prosemirror-keymap": "^1.2.0",
        "prosemirror-markdown": "^1.9.1",
<<<<<<< HEAD
        "prosemirror-model": "^1.18.0",
=======
        "prosemirror-model": "^1.18.1",
>>>>>>> 68ff7257
        "prosemirror-schema-basic": "^1.2.0",
        "prosemirror-schema-list": "^1.2.0",
        "prosemirror-state": "^1.4.0",
        "prosemirror-transform": "^1.6.0",
        "prosemirror-view": "^1.26.1"
    },
    "peerDependencies": {
        "highlight.js": "^11.5.1"
    }
}<|MERGE_RESOLUTION|>--- conflicted
+++ resolved
@@ -41,15 +41,9 @@
         "@commitlint/cli": "^17.0.2",
         "@commitlint/config-conventional": "^17.0.2",
         "@playwright/test": "^1.22.2",
-<<<<<<< HEAD
-        "@types/jest": "^28.1.1",
-        "@typescript-eslint/eslint-plugin": "^5.27.1",
-        "@typescript-eslint/parser": "^5.27.1",
-=======
         "@types/jest": "^28.1.2",
         "@typescript-eslint/eslint-plugin": "^5.28.0",
         "@typescript-eslint/parser": "^5.28.0",
->>>>>>> 68ff7257
         "clean-webpack-plugin": "^4.0.0",
         "css-loader": "^6.7.1",
         "cssnano": "^5.1.11",
@@ -58,11 +52,7 @@
         "eslint-plugin-jest": "^26.5.3",
         "eslint-plugin-no-unsanitized": "^4.0.1",
         "highlight.js": "^11.5.1",
-<<<<<<< HEAD
-        "html-loader": "^3.1.0",
-=======
         "html-loader": "^3.1.2",
->>>>>>> 68ff7257
         "html-webpack-plugin": "^5.5.0",
         "husky": "^8.0.1",
         "jest": "^28.1.1",
@@ -74,15 +64,9 @@
         "mini-svg-data-uri": "^1.4.4",
         "postcss": "^8.4.14",
         "postcss-loader": "^7.0.0",
-<<<<<<< HEAD
-        "prettier": "^2.6.2",
-        "standard-version": "^9.5.0",
-        "ts-jest": "^28.0.4",
-=======
         "prettier": "^2.7.1",
         "standard-version": "^9.5.0",
         "ts-jest": "^28.0.5",
->>>>>>> 68ff7257
         "ts-loader": "^9.3.0",
         "typescript": "^4.7.3",
         "webpack": "^5.73.0",
@@ -96,21 +80,14 @@
         "@stackoverflow/stacks-icons": "^2.27.0",
         "@types/markdown-it": "12.2.3",
         "markdown-it": "^13.0.1",
-<<<<<<< HEAD
-=======
         "orderedmap": "^2.0.0",
->>>>>>> 68ff7257
         "prosemirror-commands": "^1.3.0",
         "prosemirror-highlightjs": "^0.8.0",
         "prosemirror-history": "^1.3.0",
         "prosemirror-inputrules": "^1.2.0",
         "prosemirror-keymap": "^1.2.0",
         "prosemirror-markdown": "^1.9.1",
-<<<<<<< HEAD
-        "prosemirror-model": "^1.18.0",
-=======
         "prosemirror-model": "^1.18.1",
->>>>>>> 68ff7257
         "prosemirror-schema-basic": "^1.2.0",
         "prosemirror-schema-list": "^1.2.0",
         "prosemirror-state": "^1.4.0",
