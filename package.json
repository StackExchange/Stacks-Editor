{
    "name": "@stackoverflow/stacks-editor",
    "version": "0.5.1",
    "description": "",
    "repository": {
        "type": "git",
        "url": "https://github.com/StackExchange/Stacks-Editor.git"
    },
    "main": "./dist/app.bundle.js",
    "module": "./dist/index.js",
    "types": "./dist/index.d.ts",
    "files": [
        "dist/"
    ],
    "scripts": {
        "test": "jest --config config/jest-unit.config.js",
        "test:e2e": "npx playwright test --config config/playwright.config.ts",
        "start": "webpack serve --config config/webpack.dev.js",
        "build": "webpack --config config/webpack.prod.js",
        "build:dev": "webpack --config config/webpack.dev.js",
        "build:gh-pages": "webpack --config config/webpack.dev.js --mode=production --",
        "print-stats": "webpack --config config/webpack.prod.js --profile --json > stats.json",
        "lint:eslint": "eslint .",
        "lint:prettier": "prettier --check . --end-of-line auto",
        "release": "standard-version",
        "prepublishOnly": "npm run build && tsc --module ES6 --sourceMap false",
        "prepare": "husky install"
    },
    "keywords": [],
    "author": "Stack Exchange Inc",
    "license": "MIT",
    "sideEffects": [
        "*.less"
    ],
    "commitlint": {
        "extends": [
            "./config/commitlint.config.js"
        ]
    },
    "devDependencies": {
        "@commitlint/cli": "^17.0.2",
        "@commitlint/config-conventional": "^17.0.2",
        "@playwright/test": "^1.22.2",
        "@types/jest": "^28.1.1",
        "@typescript-eslint/eslint-plugin": "^5.27.1",
        "@typescript-eslint/parser": "^5.27.1",
        "clean-webpack-plugin": "^4.0.0",
        "css-loader": "^6.7.1",
        "cssnano": "^5.1.11",
        "eslint": "^8.17.0",
        "eslint-config-prettier": "^8.5.0",
        "eslint-plugin-jest": "^26.5.3",
        "eslint-plugin-no-unsanitized": "^4.0.1",
        "highlight.js": "^11.5.1",
        "html-loader": "^3.1.0",
        "html-webpack-plugin": "^5.5.0",
        "husky": "^8.0.1",
        "jest": "^28.1.1",
        "jest-environment-jsdom": "^28.1.1",
        "less": "^4.1.3",
        "less-loader": "^11.0.0",
        "liquidjs-loader": "^1.0.1",
        "mini-css-extract-plugin": "^2.6.0",
        "mini-svg-data-uri": "^1.4.4",
        "postcss": "^8.4.14",
        "postcss-loader": "^7.0.0",
        "prettier": "^2.6.2",
        "standard-version": "^9.5.0",
        "ts-jest": "^28.0.4",
        "ts-loader": "^9.3.0",
        "typescript": "^4.7.3",
        "webpack": "^5.73.0",
        "webpack-bundle-analyzer": "^4.5.0",
        "webpack-cli": "^4.10.0",
        "webpack-dev-server": "^4.9.2",
        "webpack-merge": "^5.8.0"
    },
    "dependencies": {
        "@stackoverflow/stacks": "^1.1.0",
        "@stackoverflow/stacks-icons": "^2.27.0",
        "@types/markdown-it": "12.2.3",
        "markdown-it": "^13.0.1",
<<<<<<< HEAD
        "orderedmap": "^1.1.8",
=======
>>>>>>> 905afed7
        "prosemirror-commands": "^1.3.0",
        "prosemirror-highlightjs": "^0.8.0",
        "prosemirror-history": "^1.3.0",
        "prosemirror-inputrules": "^1.2.0",
        "prosemirror-keymap": "^1.2.0",
        "prosemirror-markdown": "^1.9.1",
        "prosemirror-model": "^1.18.0",
        "prosemirror-schema-basic": "^1.2.0",
        "prosemirror-schema-list": "^1.2.0",
        "prosemirror-state": "^1.4.0",
        "prosemirror-transform": "^1.6.0",
        "prosemirror-view": "^1.26.1"
    },
    "peerDependencies": {
        "highlight.js": "^11.5.1"
    }
}<|MERGE_RESOLUTION|>--- conflicted
+++ resolved
@@ -80,10 +80,6 @@
         "@stackoverflow/stacks-icons": "^2.27.0",
         "@types/markdown-it": "12.2.3",
         "markdown-it": "^13.0.1",
-<<<<<<< HEAD
-        "orderedmap": "^1.1.8",
-=======
->>>>>>> 905afed7
         "prosemirror-commands": "^1.3.0",
         "prosemirror-highlightjs": "^0.8.0",
         "prosemirror-history": "^1.3.0",
