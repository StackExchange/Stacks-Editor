{
    "name": "@stackoverflow/stacks-editor",
    "version": "0.5.1",
    "description": "",
    "repository": {
        "type": "git",
        "url": "https://github.com/StackExchange/Stacks-Editor.git"
    },
    "main": "./dist/app.bundle.js",
    "module": "./dist/index.js",
    "types": "./dist/index.d.ts",
    "files": [
        "dist/"
    ],
    "scripts": {
        "test": "jest --config config/jest-unit.config.js",
        "test:e2e": "npx playwright test --config config/playwright.config.ts",
        "start": "webpack serve --config config/webpack.dev.js",
        "build": "webpack --config config/webpack.prod.js",
        "build:dev": "webpack --config config/webpack.dev.js",
        "build:gh-pages": "webpack --config config/webpack.dev.js --mode=production --",
        "print-stats": "webpack --config config/webpack.prod.js --profile --json > stats.json",
        "lint:eslint": "eslint .",
        "lint:prettier": "prettier --check . --end-of-line auto",
        "release": "standard-version",
        "prepublishOnly": "npm run build && tsc --module ES6 --sourceMap false",
        "prepare": "husky install"
    },
    "keywords": [],
    "author": "Stack Exchange Inc",
    "license": "MIT",
    "sideEffects": [
        "*.less"
    ],
    "commitlint": {
        "extends": [
            "./config/commitlint.config.js"
        ]
    },
    "devDependencies": {
        "@commitlint/cli": "^17.0.2",
        "@commitlint/config-conventional": "^17.0.2",
        "@playwright/test": "^1.22.2",
<<<<<<< HEAD
        "@types/jest": "^27.5.1",
        "@typescript-eslint/eslint-plugin": "^5.27.0",
        "@typescript-eslint/parser": "^5.27.0",
        "clean-webpack-plugin": "^4.0.0",
        "css-loader": "^6.7.1",
        "cssnano": "^5.1.10",
        "eslint": "^8.16.0",
=======
        "@types/jest": "^28.1.2",
        "@typescript-eslint/eslint-plugin": "^5.28.0",
        "@typescript-eslint/parser": "^5.28.0",
        "clean-webpack-plugin": "^4.0.0",
        "css-loader": "^6.7.1",
        "cssnano": "^5.1.11",
        "eslint": "^8.17.0",
>>>>>>> d6de2d4b
        "eslint-config-prettier": "^8.5.0",
        "eslint-plugin-jest": "^26.5.3",
        "eslint-plugin-no-unsanitized": "^4.0.1",
        "highlight.js": "^11.5.1",
        "html-loader": "^3.1.2",
        "html-webpack-plugin": "^5.5.0",
        "husky": "^8.0.1",
<<<<<<< HEAD
        "jest": "^28.1.0",
        "jest-environment-jsdom": "^28.1.0",
        "less": "^4.1.2",
=======
        "jest": "^28.1.1",
        "jest-environment-jsdom": "^28.1.1",
        "less": "^4.1.3",
>>>>>>> d6de2d4b
        "less-loader": "^11.0.0",
        "liquidjs-loader": "^1.0.1",
        "mini-css-extract-plugin": "^2.6.1",
        "mini-svg-data-uri": "^1.4.4",
        "postcss": "^8.4.14",
        "postcss-loader": "^7.0.0",
<<<<<<< HEAD
        "prettier": "^2.6.2",
        "standard-version": "^9.5.0",
        "ts-jest": "^28.0.2",
        "ts-loader": "^9.3.0",
        "typescript": "^4.7.2",
        "webpack": "^5.73.0",
        "webpack-bundle-analyzer": "^4.5.0",
        "webpack-cli": "^4.9.2",
        "webpack-dev-server": "^4.9.1",
=======
        "prettier": "^2.7.1",
        "standard-version": "^9.5.0",
        "ts-jest": "^28.0.5",
        "ts-loader": "^9.3.0",
        "typescript": "^4.7.3",
        "webpack": "^5.73.0",
        "webpack-bundle-analyzer": "^4.5.0",
        "webpack-cli": "^4.10.0",
        "webpack-dev-server": "^4.9.2",
>>>>>>> d6de2d4b
        "webpack-merge": "^5.8.0"
    },
    "dependencies": {
        "@stackoverflow/stacks": "^1.2.0",
        "@stackoverflow/stacks-icons": "^2.27.0",
        "@types/markdown-it": "12.2.3",
        "markdown-it": "^13.0.1",
<<<<<<< HEAD
        "prosemirror-commands": "^1.3.0",
        "prosemirror-highlightjs": "^0.7.2",
=======
        "orderedmap": "^2.0.0",
        "prosemirror-commands": "^1.3.0",
        "prosemirror-highlightjs": "^0.8.0",
>>>>>>> d6de2d4b
        "prosemirror-history": "^1.3.0",
        "prosemirror-inputrules": "^1.2.0",
        "prosemirror-keymap": "^1.2.0",
        "prosemirror-markdown": "^1.9.1",
<<<<<<< HEAD
        "prosemirror-model": "^1.17.0",
=======
        "prosemirror-model": "^1.18.1",
>>>>>>> d6de2d4b
        "prosemirror-schema-basic": "^1.2.0",
        "prosemirror-schema-list": "^1.2.0",
        "prosemirror-state": "^1.4.0",
        "prosemirror-transform": "^1.6.0",
<<<<<<< HEAD
        "prosemirror-view": "^1.25.0"
=======
        "prosemirror-view": "^1.26.1"
>>>>>>> d6de2d4b
    },
    "peerDependencies": {
        "highlight.js": "^11.5.1"
    }
}<|MERGE_RESOLUTION|>--- conflicted
+++ resolved
@@ -41,15 +41,6 @@
         "@commitlint/cli": "^17.0.2",
         "@commitlint/config-conventional": "^17.0.2",
         "@playwright/test": "^1.22.2",
-<<<<<<< HEAD
-        "@types/jest": "^27.5.1",
-        "@typescript-eslint/eslint-plugin": "^5.27.0",
-        "@typescript-eslint/parser": "^5.27.0",
-        "clean-webpack-plugin": "^4.0.0",
-        "css-loader": "^6.7.1",
-        "cssnano": "^5.1.10",
-        "eslint": "^8.16.0",
-=======
         "@types/jest": "^28.1.2",
         "@typescript-eslint/eslint-plugin": "^5.28.0",
         "@typescript-eslint/parser": "^5.28.0",
@@ -57,7 +48,6 @@
         "css-loader": "^6.7.1",
         "cssnano": "^5.1.11",
         "eslint": "^8.17.0",
->>>>>>> d6de2d4b
         "eslint-config-prettier": "^8.5.0",
         "eslint-plugin-jest": "^26.5.3",
         "eslint-plugin-no-unsanitized": "^4.0.1",
@@ -65,32 +55,15 @@
         "html-loader": "^3.1.2",
         "html-webpack-plugin": "^5.5.0",
         "husky": "^8.0.1",
-<<<<<<< HEAD
-        "jest": "^28.1.0",
-        "jest-environment-jsdom": "^28.1.0",
-        "less": "^4.1.2",
-=======
         "jest": "^28.1.1",
         "jest-environment-jsdom": "^28.1.1",
         "less": "^4.1.3",
->>>>>>> d6de2d4b
         "less-loader": "^11.0.0",
         "liquidjs-loader": "^1.0.1",
         "mini-css-extract-plugin": "^2.6.1",
         "mini-svg-data-uri": "^1.4.4",
         "postcss": "^8.4.14",
         "postcss-loader": "^7.0.0",
-<<<<<<< HEAD
-        "prettier": "^2.6.2",
-        "standard-version": "^9.5.0",
-        "ts-jest": "^28.0.2",
-        "ts-loader": "^9.3.0",
-        "typescript": "^4.7.2",
-        "webpack": "^5.73.0",
-        "webpack-bundle-analyzer": "^4.5.0",
-        "webpack-cli": "^4.9.2",
-        "webpack-dev-server": "^4.9.1",
-=======
         "prettier": "^2.7.1",
         "standard-version": "^9.5.0",
         "ts-jest": "^28.0.5",
@@ -100,7 +73,6 @@
         "webpack-bundle-analyzer": "^4.5.0",
         "webpack-cli": "^4.10.0",
         "webpack-dev-server": "^4.9.2",
->>>>>>> d6de2d4b
         "webpack-merge": "^5.8.0"
     },
     "dependencies": {
@@ -108,32 +80,19 @@
         "@stackoverflow/stacks-icons": "^2.27.0",
         "@types/markdown-it": "12.2.3",
         "markdown-it": "^13.0.1",
-<<<<<<< HEAD
-        "prosemirror-commands": "^1.3.0",
-        "prosemirror-highlightjs": "^0.7.2",
-=======
         "orderedmap": "^2.0.0",
         "prosemirror-commands": "^1.3.0",
         "prosemirror-highlightjs": "^0.8.0",
->>>>>>> d6de2d4b
         "prosemirror-history": "^1.3.0",
         "prosemirror-inputrules": "^1.2.0",
         "prosemirror-keymap": "^1.2.0",
         "prosemirror-markdown": "^1.9.1",
-<<<<<<< HEAD
-        "prosemirror-model": "^1.17.0",
-=======
         "prosemirror-model": "^1.18.1",
->>>>>>> d6de2d4b
         "prosemirror-schema-basic": "^1.2.0",
         "prosemirror-schema-list": "^1.2.0",
         "prosemirror-state": "^1.4.0",
         "prosemirror-transform": "^1.6.0",
-<<<<<<< HEAD
-        "prosemirror-view": "^1.25.0"
-=======
         "prosemirror-view": "^1.26.1"
->>>>>>> d6de2d4b
     },
     "peerDependencies": {
         "highlight.js": "^11.5.1"
